--- conflicted
+++ resolved
@@ -1,10 +1,6 @@
 {
   "name": "@akord/carmella-sdk",
-<<<<<<< HEAD
-  "version": "0.5.0-dev.1",
-=======
   "version": "0.5.0",
->>>>>>> 41b48e87
   "description": "A set of tools designed for integrating file and folder uploads into secure digital vaults that are stored on-chain with Akord",
   "main": "lib/index.js",
   "repository": "git@github.com:Akord-com/carmella-sdk.git",
