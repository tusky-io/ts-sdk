{
<<<<<<< HEAD
  "name": "@tusky-io/ts-sdk",
  "version": "0.26.1-dev.2",
=======
  "name": "@tusky/ts-sdk",
  "version": "0.27.0-dev.2",
>>>>>>> f2d6d516
  "description": "Tusky TypeScript SDK, the official client for Tusky API: https://docs.tusky.io",
  "main": "./lib/web/cjs/index.js",
  "module": "./lib/web/esm/index.esm.js",
  "types": "./lib/web/types/index.d.ts",
  "exports": {
    ".": {
      "require": "./lib/web/cjs/index.js",
      "import": "./lib/web/esm/index.esm.js",
      "default": "./lib/web/cjs/index.js",
      "types": "./lib/web/types/index.d.ts"
    },
    "./node": {
      "require": "./lib/node/cjs/index.js",
      "import": "./lib/node/esm/index.esm.js",
      "default": "./lib/node/cjs/index.js",
      "types": "./lib/node/types/index.d.ts"
    },
    "./web": {
      "require": "./lib/web/cjs/index.js",
      "import": "./lib/web/esm/index.esm.js",
      "default": "./lib/web/cjs/index.js",
      "types": "./lib/web/types/index.d.ts"
    }
  },
  "repository": "git@github.com:tusky-io/ts-sdk.git",
  "scripts": {
    "test": "jest --verbose --collectCoverage=false",
    "test:user": "jest --verbose --collectCoverage=false --selectProjects \"user tests\"",
    "test:vault": "jest --verbose --collectCoverage=false --selectProjects \"public vault tests\"",
    "test:vault:private": "jest --verbose --collectCoverage=false --selectProjects \"encrypted vault tests\"",
    "build": "webpack --config webpack.config.js",
    "build:dev": "rm -r lib || true && tsc -p .",
    "analyze": "STATS=server npm run build",
    "lint": "eslint .",
    "lint:fix": "eslint . --fix"
  },
  "files": [
    "lib/**/*.js",
    "lib/**/*.d.ts",
    "lib/web/types/index.d.ts",
    "lib/node/types/index.d.ts"
  ],
  "keywords": [
    "tusky",
    "storage",
    "blockchain",
    "filesystem",
    "encryption",
    "sui"
  ],
  "bugs": {
    "url": "https://github.com/tusky-io/ts-sdk/issues"
  },
  "homepage": "https://github.com/tusky-io/ts-sdk/issues#readme",
  "author": "Tusky Team",
  "license": "MIT",
  "engines": {
    "node": ">=18.0.0"
  },
  "publishConfig": {
    "access": "public"
  },
  "dependencies": {
    "@akord/browser-level": "^1.0.2",
    "@aws-amplify/api": "^6.0.54",
    "@aws-amplify/api-graphql": "^4.4.1",
    "@aws-amplify/core": "^6.4.5",
    "@esm2cjs/p-queue": "^7.3.0",
    "@uppy/core": "^4.2.0",
    "@uppy/tus": "^4.1.0",
    "agentkeepalive": "^4.5.0",
    "axios": "0.27.2",
    "bip39": "^3.1.0",
    "buffer": "^6.0.3",
    "cross-fetch": "^4.0.0",
    "jssha": "^3.3.1",
    "libsodium-wrappers": "^0.7.15",
    "memory-level": "^1.0.0",
    "memorystorage": "^0.12.0",
    "micro-key-producer": "^0.7.0",
    "reflect-metadata": "^0.1.13",
    "rxjs": "^7.5.6",
    "tus-js-client": "^4.2.3",
    "uuid": "^8.3.2",
    "web-streams-polyfill": "^3.2.1"
  },
  "devDependencies": {
    "@faker-js/faker": "^6.2.0",
    "@mysten/sui": "^1.3.0",
    "@semantic-release/commit-analyzer": "13.0.0",
    "@semantic-release/git": "10.0.1",
    "@semantic-release/github": "10.1.1",
    "@semantic-release/npm": "12.0.1",
    "@semantic-release/release-notes-generator": "14.0.1",
    "@types/eslint-config-prettier": "^6.11.3",
    "@types/jest": "^29.5.13",
    "@types/jsonwebtoken": "^9.0.6",
    "@types/libsodium-wrappers": "^0.7.14",
    "@types/lodash": "^4.14.202",
    "@types/node": "^17.0.8",
    "@types/pngjs": "^6.0.5",
    "@types/readline-sync": "^1.4.8",
    "@types/streamsaver": "^2.0.1",
    "@types/uuid": "^8.3.4",
    "@typescript-eslint/eslint-plugin": "^8.15.0",
    "@typescript-eslint/parser": "^8.15.0",
    "copy-webpack-plugin": "^12.0.2",
    "dotenv": "^16.0.2",
    "eslint": "^9.15.0",
    "eslint-config-prettier": "^9.1.0",
    "eslint-plugin-prettier": "^5.2.1",
    "express": "^4.19.2",
    "fork-ts-checker-webpack-plugin": "^9.0.2",
    "jasmine-core": "^5.3.0",
    "jest": "29.2.0",
    "jsonwebtoken": "^9.0.2",
    "jwt-decode": "^4.0.0",
    "karma": "^6.4.4",
    "karma-chrome-launcher": "^3.2.0",
    "karma-jasmine": "^5.1.0",
    "karma-webpack": "^5.0.1",
    "node-polyfill-webpack-plugin": "^4.0.0",
    "pngjs": "^7.0.0",
    "prettier": "^3.3.3",
    "readline-sync": "^1.4.10",
    "terser-webpack-plugin": "^5.3.10",
    "ts-jest": "^29.2.0",
    "ts-loader": "9.3.1",
    "ts-patch": "^3.2.1",
    "tsconfig-paths-webpack-plugin": "^4.1.0",
    "typescript": "5.1.6",
    "typescript-transform-paths": "^3.5.1",
    "webpack": "^5.94.0",
    "webpack-bundle-analyzer": "^4.10.2",
    "webpack-cli": "^5.1.4",
    "webpack-node-externals": "^3.0.0"
  }
}<|MERGE_RESOLUTION|>--- conflicted
+++ resolved
@@ -1,11 +1,6 @@
 {
-<<<<<<< HEAD
   "name": "@tusky-io/ts-sdk",
-  "version": "0.26.1-dev.2",
-=======
-  "name": "@tusky/ts-sdk",
   "version": "0.27.0-dev.2",
->>>>>>> f2d6d516
   "description": "Tusky TypeScript SDK, the official client for Tusky API: https://docs.tusky.io",
   "main": "./lib/web/cjs/index.js",
   "module": "./lib/web/esm/index.esm.js",
