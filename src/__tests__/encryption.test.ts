import faker from '@faker-js/faker';
import { Akord, AkordWallet } from '../';
import { cleanup, generateAndSavePixelFile, testDataGeneratedPath, testDataPath } from './common';
import { promises as fs } from 'fs';
import { firstFileName } from './data/content';
import { Ed25519Keypair } from '@mysten/sui/keypairs/ed25519';
import { status } from '../constants';

jest.setTimeout(3000000);

describe("Testing encryption functions", () => {
  afterAll(async () => {
    await cleanup();
  });

  let akord: Akord;
  let vaultId: string;
  let password: string;

  // it("should encrypt & decrypt message in the vault", async () => {
  //   const message = faker.random.words();

  //   const userKeyPair = await generateKeyPair();
  //   const vaultKeyPair = await generateKeyPair();

  //   // encrypt message to vault public key
  //   const encryptedMessage = await encryptWithPublicKey(vaultKeyPair.publicKey, message);

  //   // encrypt vault private key to user public key
  //   const encryptedVaultPrivateKey = await encryptWithPublicKey(userKeyPair.publicKey, vaultKeyPair.privateKey);

  //   // decrypt vault private key with user private key
  //   const vaultPrivateKey = await decryptWithPrivateKey(userKeyPair.privateKey, encryptedVaultPrivateKey);

  //   // decrypt message with vault private key
  //   const decryptedMessage = await decryptWithPrivateKey(vaultPrivateKey, encryptedMessage);

  //   expect(message).toEqual(new TextDecoder().decode(decryptedMessage));
  // });

  // it("should encrypt & decrypt message in the vault", async () => {
  //   const message = faker.random.words();

  //   const userKeyPair = await generateKeyPair();
  //   const vaultKeyPair = await generateKeyPair();

  //   const userEncrypter = new Encrypter({ keypair: userKeyPair });
  //   const vaultEncrypter = new Encrypter({ keypair: vaultKeyPair });

  //   // encrypt message to vault public key
  //   const encryptedMessage = await vaultEncrypter.encrypt(message);

  //   // encrypt vault private key to user public key
  //   const encryptedVaultPrivateKey = await userEncrypter.encrypt(vaultKeyPair.privateKey)

  //   // decrypt vault private key with user private key
  //   const vaultPrivateKey = await userEncrypter.decrypt(encryptedVaultPrivateKey);

  //   // decrypt message with vault private key
  //   const decryptedMessage = await vaultEncrypter.decrypt(encryptedMessage);

  //   expect(message).toEqual(arrayToString(decryptedMessage));
  // });

  it("should set user encryption context", async () => {
    const keypair = new Ed25519Keypair();
    akord = Akord
      .withWallet({ walletSigner: keypair })
      .withLogger({ logLevel: "debug", logToFile: true })
      .withApi({ env: process.env.ENV as any })

    await akord.signIn();

    password = faker.random.word();

    const userWallet = await AkordWallet.create(password);

    await akord.me.update({ encPrivateKey: userWallet.encBackupPhrase as any });
  });

  it("should set user encryption context from password & persist encryption session with keystore", async () => {
    await akord.withEncrypter({ password: password, keystore: true });
  });

  it("should retrieve user context from session", async () => {
    akord = new Akord({ authType: "Wallet", env: process.env.ENV as any, logLevel: "debug" });
    await akord.withEncrypter({ keystore: true });
  });

  it("should create a private vault", async () => {
    const name = faker.random.words();
    const vault = await akord.vault.create(name, { public: false });
    expect(vault.id).toBeTruthy();
    expect(vault.name).toEqual(name);
    expect(vault.status).toEqual(status.ACTIVE);
    expect(vault.public).toEqual(false);
    vaultId = vault.id;
  });

  it("should create a private folder", async () => {
    const folderName = faker.random.words();
    const folder = await akord.folder.create(vaultId, folderName);
    expect(folder.id).toBeTruthy();
    expect(folder.vaultId).toEqual(vaultId);
    expect(folder.parentId).toEqual(vaultId);
    expect(folder.status).toEqual(status.ACTIVE);
    expect(folder.name).toEqual(folderName);
  });

  it("should upload single-chunk encrypted file", async () => {
    const id = await akord.file.upload(vaultId, testDataPath + firstFileName);
    const type = "image/png";
    const file = await akord.file.get(id);
    expect(file.id).toBeTruthy();
    expect(file.vaultId).toEqual(vaultId);
    expect(file.parentId).toEqual(vaultId);
    expect(file.status).toEqual(status.ACTIVE);
    expect(file.name).toEqual(firstFileName);
    expect(file.mimeType).toEqual(type);

    const response = await akord.file.arrayBuffer(file.id);
    const buffer = await fs.readFile(testDataPath + firstFileName);
    const arrayBuffer = buffer.buffer.slice(buffer.byteOffset, buffer.byteOffset + buffer.byteLength)
    expect(response).toEqual(arrayBuffer);
  });

<<<<<<< HEAD
  // it("should upload multi-chunk encrypted file", async () => {
  //   const fileName = "11mb.png";
  //   await generateAndSavePixelFile(11, testDataGeneratedPath + fileName);
  //   const id = await akord.file.upload(vaultId, testDataGeneratedPath + fileName);

  //   const type = "image/png";
  //   const file = await akord.file.get(id);
  //   expect(file.id).toBeTruthy();
  //   expect(file.vaultId).toEqual(vaultId);
  //   expect(file.parentId).toEqual(vaultId);
  //   expect(file.status).toEqual(status.ACTIVE);
  //   expect(file.name).toEqual(fileName);
  //   expect(file.mimeType).toEqual(type);

  //   const response = await akord.file.download(file.id, { responseType: 'arraybuffer' });

  //   const buffer = await fs.readFile(testDataPath + firstFileName);
  //   const arrayBuffer = buffer.buffer.slice(buffer.byteOffset, buffer.byteOffset + buffer.byteLength)

  //   expect(response).toEqual(arrayBuffer);
  // });
=======
  it("should upload multi-chunk encrypted file", async () => {
    const fileName = "11mb.png";
    await generateAndSavePixelFile(11, testDataGeneratedPath + fileName);
    const id = await akord.file.upload(vaultId, testDataGeneratedPath + fileName);

    const type = "image/png";
    const file = await akord.file.get(id);
    expect(file.id).toBeTruthy();
    expect(file.vaultId).toEqual(vaultId);
    expect(file.parentId).toEqual(vaultId);
    expect(file.status).toEqual(status.ACTIVE);
    expect(file.name).toEqual(fileName);
    expect(file.mimeType).toEqual(type);

    const response = await akord.file.arrayBuffer(file.id);

    const buffer = await fs.readFile(testDataPath + firstFileName);
    const arrayBuffer = buffer.buffer.slice(buffer.byteOffset, buffer.byteOffset + buffer.byteLength)

    expect(response).toEqual(arrayBuffer);
  });
>>>>>>> 60d79f0f
});<|MERGE_RESOLUTION|>--- conflicted
+++ resolved
@@ -124,29 +124,6 @@
     expect(response).toEqual(arrayBuffer);
   });
 
-<<<<<<< HEAD
-  // it("should upload multi-chunk encrypted file", async () => {
-  //   const fileName = "11mb.png";
-  //   await generateAndSavePixelFile(11, testDataGeneratedPath + fileName);
-  //   const id = await akord.file.upload(vaultId, testDataGeneratedPath + fileName);
-
-  //   const type = "image/png";
-  //   const file = await akord.file.get(id);
-  //   expect(file.id).toBeTruthy();
-  //   expect(file.vaultId).toEqual(vaultId);
-  //   expect(file.parentId).toEqual(vaultId);
-  //   expect(file.status).toEqual(status.ACTIVE);
-  //   expect(file.name).toEqual(fileName);
-  //   expect(file.mimeType).toEqual(type);
-
-  //   const response = await akord.file.download(file.id, { responseType: 'arraybuffer' });
-
-  //   const buffer = await fs.readFile(testDataPath + firstFileName);
-  //   const arrayBuffer = buffer.buffer.slice(buffer.byteOffset, buffer.byteOffset + buffer.byteLength)
-
-  //   expect(response).toEqual(arrayBuffer);
-  // });
-=======
   it("should upload multi-chunk encrypted file", async () => {
     const fileName = "11mb.png";
     await generateAndSavePixelFile(11, testDataGeneratedPath + fileName);
@@ -168,5 +145,4 @@
 
     expect(response).toEqual(arrayBuffer);
   });
->>>>>>> 60d79f0f
 });