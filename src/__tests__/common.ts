--- conflicted
+++ resolved
@@ -12,11 +12,7 @@
 
 // check if the encrypted flag is present
 export const isEncrypted = global.isEncrypted;
-<<<<<<< HEAD
 export const LOG_LEVEL = "debug";
-=======
-export const LOG_LEVEL = "debug" //"error";
->>>>>>> 9845b648
 export const ENV_TEST_RUN = (process.env.ENV || "dev") as Env;
 
 export async function initInstance(encrypted = true): Promise<Tusky> {
