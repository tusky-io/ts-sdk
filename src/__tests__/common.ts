--- conflicted
+++ resolved
@@ -5,12 +5,9 @@
 import EnokiSigner from "./enoki/signer";
 import { status } from "../constants";
 import { server } from "./server";
-<<<<<<< HEAD
 import { createWriteStream } from "fs";
 import { PNG } from "pngjs";
-=======
 import { DEFAULT_STORAGE } from "../auth/jwt";
->>>>>>> e4a8d8b7
 
 export const TESTING_ENV = "testnet";
 
@@ -23,27 +20,19 @@
       .withApi({ env: process.env.ENV as any })
   } else {
     console.log("--- mock Enoki flow");
-<<<<<<< HEAD
-    const { jwt, address, keyPair } = await mockEnokiFlow();
-    return Akord
-      .withAuthTokenProvider({ authTokenProvider: () => jwt })
-      .withLogger({ logLevel: "debug", logToFile: true })
+    const { tokens, address, keyPair } = await mockEnokiFlow();
+    const akord =  Akord
+    .withOAuth({ authProvider: "Google", redirectUri: "http://localhost:3000" })
+    .withLogger({ logLevel: "debug", logToFile: true })
       .withSigner(new EnokiSigner({ address: address, keypair: keyPair }))
       .withApi({ env: process.env.ENV as any })
-=======
-    const { tokens, address, keyPair } = await mockEnokiFlow();
-    const akord = Akord
-      .withOAuth({ authProvider: "Google", redirectUri: "http://localhost:3000" })
-      .withLogger({ debug: true, logToFile: true })
-      .withSigner(new EnokiSigner({ address: address, keypair: keyPair }))
-      .env(process.env.ENV as any);
+
     DEFAULT_STORAGE.setItem(`akord_testnet_access_token`, tokens.accessToken);
     DEFAULT_STORAGE.setItem(`akord_testnet_id_token`, tokens.idToken);
     if (tokens.refreshToken) {
       DEFAULT_STORAGE.setItem(`akord_testnet_refresh_token`, tokens.refreshToken);
     }
     return akord;
->>>>>>> e4a8d8b7
   }
 }
 
