import { Api } from "./api/api";
import { TuskyApi } from "./api/tusky-api";
import { ClientConfig, EncrypterConfig, TuskyConfig } from "./config";
import { ConsoleLogger, logger, setLogger } from "./logger";
import { FolderModule } from "./core/folder";
import { NFTModule } from "./core/nft";
import { VaultModule } from "./core/vault";
import { CacheBusters } from "./types/cacheable";
import { FileModule } from "@env/core/file";
import { ZipModule } from "./core/zip";
import { StorageModule } from "./core/storage";
import { DEFAULT_ENV, Env } from "./types/env";
import { Auth, AuthConfig } from "./auth";
import { MeModule } from "./core/me";
import { ApiKeyModule } from "./core/api-key";
import { Encrypter } from "./crypto/encrypter";
import { TrashModule } from "./core/trash";
import { Conflict } from "./errors/conflict";
import { defaultStorage } from "./auth/jwt";
import { TuskyBuilder } from "./tusky-builder";
import { Storage } from "./util/storage";
import { loadSodium } from "./crypto/libsodium";

export class Tusky {
  public api: Api;
  private _encrypter: Encrypter;
  private _env: Env;
  private _storage: Storage;
  private _auth: Auth;

  get me(): MeModule {
    return new MeModule(this.getConfig());
  }
  get folder(): FolderModule {
    return new FolderModule(this.getConfig());
  }
  get nft(): NFTModule {
    return new NFTModule(this.getConfig());
  }
  get vault(): VaultModule {
    return new VaultModule(this.getConfig());
  }
  get file(): FileModule {
    return new FileModule(this.getConfig());
  }
  get zip(): ZipModule {
    return new ZipModule(this.getConfig());
  }
  get trash(): TrashModule {
    return new TrashModule(this.getConfig());
  }
  get apiKey(): ApiKeyModule {
    return new ApiKeyModule(this.getConfig());
  }
  get storage(): StorageModule {
    return new StorageModule(this.getConfig());
  }
  get auth(): Auth {
    return this._auth;
  }

  static async init(config: TuskyConfig): Promise<Tusky> {
    const builder = new TuskyBuilder();
    if (config.env) {
      builder.useEnv(config.env);
    }
    if (config.encrypter) {
      builder.useEncrypter(config.encrypter);
    }
    if (config.logger) {
      builder.useLogger(config.logger);
    }
    if (config.clientName) {
      builder.useClientName(config.clientName);
    }
    if (config.wallet) {
      builder.useWallet(config.wallet);
    }
    if (config.apiKey) {
      builder.useApiKey(config.apiKey);
    }
    if (config.oauth) {
      builder.useOAuth(config.oauth);
    }
    if (config.storage) {
      builder.useStorage(config.storage);
    }
    return builder.build();
  }

  async signOut(): Promise<this> {
    await this.me.clearEncryptionSession();
    this._auth.signOut();
    return this;
  }

  async addEncrypter(config: EncrypterConfig): Promise<this> {
    if (!config) {
      return;
    }
    if (config.sodium) {
      await loadSodium(config.sodium);
    }
    if (config.keypair) {
      this._encrypter = new Encrypter({ keypair: config.keypair });
    } else if (config.password) {
      const user = await this.me.get();
      if (!user.encPrivateKey) {
        logger.info("Generate new user encryption context");
        const { keypair } = await this.me.setupPassword(config.password);
        this._encrypter = new Encrypter({ keypair: keypair });
      } else {
        logger.info(
          "Retrieve and decrypt existing user encryption content with password",
        );
        const { keypair } = await this.me.importEncryptionSessionFromPassword(
          config.password,
        );
        this._encrypter = new Encrypter({ keypair: keypair });
      }
    } else if (config.keystore) {
      const user = await this.me.get();
      if (!user.encPrivateKey) {
        throw new Conflict(
          "The user needs to configure their encryption password/backup phrase.",
        );
      }
      try {
        logger.info(
          "Retrieve and decrypt existing user encryption content from keystore",
        );
        const { keypair } = await this.me.importEncryptionSessionFromKeystore();
        this._encrypter = new Encrypter({ keypair: keypair });
      } catch (error) {
        logger.error(error);
        throw new Conflict("The user needs to provide the password again.");
      }
    }
    return this;
  }

  private getConfig() {
    return {
      api: this.api,
      auth: this._auth,
      encrypter: this._encrypter,
      env: this._env,
      storage: this._storage,
    };
  }

  /**
   * @param  {ClientConfig} config
   */
  constructor(config: ClientConfig & AuthConfig = {}) {
    this._encrypter = config.encrypter;
    this._env = { ...this.getConfig(), ...config }.env || DEFAULT_ENV;
    this._storage = config.storage || defaultStorage();
    this._auth = config.auth
      ? config.auth
      : new Auth({ ...config, ...this.getConfig() });
    this.api = config.api ? config.api : new TuskyApi(this.getConfig());
<<<<<<< HEAD
    this.pubsub = new PubSub({ env: this._env });
    if (config.logger) {
      setLogger(config.logger);
    }
    if (config.logLevel) {
      setLogger(
        new ConsoleLogger({
          logLevel: config.logLevel,
          logToFile: config.logToFile,
        }),
      );
    }
=======
>>>>>>> 0d8c7e7c
    CacheBusters.cache = config?.cache;
  }
}<|MERGE_RESOLUTION|>--- conflicted
+++ resolved
@@ -160,8 +160,6 @@
       ? config.auth
       : new Auth({ ...config, ...this.getConfig() });
     this.api = config.api ? config.api : new TuskyApi(this.getConfig());
-<<<<<<< HEAD
-    this.pubsub = new PubSub({ env: this._env });
     if (config.logger) {
       setLogger(config.logger);
     }
@@ -173,8 +171,6 @@
         }),
       );
     }
-=======
->>>>>>> 0d8c7e7c
     CacheBusters.cache = config?.cache;
   }
 }