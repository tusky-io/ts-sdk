import { Api } from "./api";
import { apiConfig } from "./config";
import { ApiClient } from "./api-client";
import { Membership } from "../types/membership";
import { Vault } from "../types/vault";
import {
  CreateFolderTxPayload,
  CreateMembershipTxPayload,
  CreateVaultTxPayload,
  UpdateFileTxPayload,
  UpdateFolderTxPayload,
  UpdateMembershipTxPayload,
  UpdateVaultTxPayload,
} from "../types/transaction";
import { Paginated } from "../types/paginated";
import {
  ListApiOptions,
  ListOptions,
  VaultApiGetOptions,
} from "../types/query-options";
import { User, UserMutable } from "../types/user";
import { FileGetOptions } from "../core/file";
import { StreamConverter } from "../util/stream-converter";
import { File, Folder } from "../types";
import { Storage } from "../types/storage";
import { ApiKey } from "../types/api-key";
import {
  CreateChallengeRequestPayload,
  GenerateJWTRequestPayload,
  GenerateJWTResponsePayload,
  VerifyChallengeRequestPayload,
} from "../types/auth";
import { Auth } from "../auth";
import { ApiConfig } from "../config";
import { Collection } from "../types/collection";
import { NFT } from "../types/nft";
import { CollectionMetadata, NFTMetadata } from "../core/nft";

export const defaultFileUploadOptions = {
  encrypted: true,
};

const DEFAULT_LIMIT = 1000;

export default class TuskyApi extends Api {
  protected auth: Auth;

  constructor(config: ApiConfig) {
    super();
    this.config = apiConfig(config.env);
    this.clientName = config.clientName;
    this.auth = config.auth;
  }

  public async generateJWT(
    payload: GenerateJWTRequestPayload,
  ): Promise<GenerateJWTResponsePayload> {
    return new ApiClient()
      .env(this.config)
      .clientName(this.clientName)
      .auth(this.auth)
      .authProvider(payload.authProvider)
      .grantType(payload.grantType)
      .authCode(payload.authCode)
      .refreshToken(payload.refreshToken)
      .redirectUri(payload.redirectUri)
      .publicRoute(true)
      .generateJWT();
  }

  public async createAuthChallenge(
    payload: CreateChallengeRequestPayload,
  ): Promise<{ nonce: string }> {
    return new ApiClient()
      .env(this.config)
      .clientName(this.clientName)
      .address(payload.address)
      .publicRoute(true)
      .createAuthChallenge();
  }

  public async verifyAuthChallenge(
    payload: VerifyChallengeRequestPayload,
  ): Promise<GenerateJWTResponsePayload> {
    return new ApiClient()
      .env(this.config)
      .clientName(this.clientName)
      .address(payload.address)
      .signature(payload.signature)
      .publicRoute(true)
      .verifyAuthChallenge();
  }

  public async createFolder(tx: CreateFolderTxPayload): Promise<Folder> {
    return new ApiClient()
      .env(this.config)
      .clientName(this.clientName)
      .auth(this.auth)
      .vaultId(tx.vaultId)
      .parentId(tx.parentId)
      .name(tx.name)
      .createFolder();
  }

  public async updateFolder(tx: UpdateFolderTxPayload): Promise<Folder> {
    return new ApiClient()
      .env(this.config)
      .clientName(this.clientName)
      .auth(this.auth)
      .resourceId(tx.id)
      .name(tx.name)
      .parentId(tx.parentId)
      .status(tx.status)
      .updateFolder();
  }

  public async deleteFolder(id: string): Promise<void> {
    return new ApiClient()
      .env(this.config)
      .clientName(this.clientName)
      .auth(this.auth)
      .resourceId(id)
      .deleteFolder();
  }

  public async updateFile(tx: UpdateFileTxPayload): Promise<File> {
    return new ApiClient()
      .env(this.config)
      .clientName(this.clientName)
      .auth(this.auth)
      .resourceId(tx.id)
      .name(tx.name)
      .parentId(tx.parentId)
      .status(tx.status)
      .updateFile();
  }

  public async deleteFile(id: string): Promise<void> {
    return new ApiClient()
      .env(this.config)
      .clientName(this.clientName)
      .auth(this.auth)
      .resourceId(id)
      .deleteFile();
  }

  public async createVault(tx: CreateVaultTxPayload): Promise<Vault> {
    return new ApiClient()
      .env(this.config)
      .clientName(this.clientName)
      .auth(this.auth)
      .encrypted(tx.encrypted)
      .name(tx.name)
      .description(tx.description)
      .tags(tx.tags)
      .keys(tx.keys)
      .createVault();
  }

  public async updateVault(tx: UpdateVaultTxPayload): Promise<Vault> {
    return new ApiClient()
      .env(this.config)
      .clientName(this.clientName)
      .auth(this.auth)
      .resourceId(tx.id)
      .name(tx.name)
      .description(tx.description)
      .tags(tx.tags)
      .status(tx.status)
<<<<<<< HEAD
      .keys(tx.keys)
      .autoExecute(this.autoExecute)
=======
>>>>>>> 9845b648
      .updateVault();
  }

  public async deleteVault(id: string): Promise<void> {
    return new ApiClient()
      .env(this.config)
      .clientName(this.clientName)
      .auth(this.auth)
      .resourceId(id)
      .deleteVault();
  }

  public async getTrash(): Promise<Folder> {
    return new ApiClient()
      .env(this.config)
      .clientName(this.clientName)
      .auth(this.auth)
      .getTrash();
  }

  public async emptyTrash(): Promise<Folder> {
    return new ApiClient()
      .env(this.config)
      .clientName(this.clientName)
      .auth(this.auth)
      .emptyTrash();
  }

  public async createMembership(
    tx: CreateMembershipTxPayload,
  ): Promise<Membership> {
    return new ApiClient()
      .env(this.config)
      .clientName(this.clientName)
      .auth(this.auth)
      .vaultId(tx.vaultId)
      .address(tx.address)
      .role(tx.role)
      .expiresAt(tx.expiresAt)
      .keys(tx.keys)
      .name(tx.name)
      .publicKey(tx.publicKey)
      .encPrivateKey(tx.encPrivateKey)
      .ownerAccess(tx.ownerAccess)
      .allowedStorage(tx.allowedStorage)
      .allowedPaths(tx.allowedPaths)
      .createMembership();
  }

  public async updateMembership(
    tx: UpdateMembershipTxPayload,
  ): Promise<Membership> {
    return new ApiClient()
      .env(this.config)
      .clientName(this.clientName)
      .auth(this.auth)
      .resourceId(tx.id)
      .role(tx.role)
      .status(tx.status)
      .expiresAt(tx.expiresAt)
      .keys(tx.keys as any)
      .updateMembership();
  }

  public async deleteMembership(tx: UpdateMembershipTxPayload): Promise<void> {
    return new ApiClient()
      .env(this.config)
      .clientName(this.clientName)
      .auth(this.auth)
      .resourceId(tx.id)
      .keys(tx.keys as any)
      .deleteMembership();
  }

  public async getMembers(vaultId: string): Promise<Paginated<Membership>> {
    return new ApiClient()
      .env(this.config)
      .clientName(this.clientName)
      .auth(this.auth)
      .vaultId(vaultId)
      .getMembers();
  }

  public async downloadFile(
    id: string,
    options: FileGetOptions = {},
  ): Promise<ArrayBuffer | ReadableStream<Uint8Array>> {
    const response = await new ApiClient()
      .env(this.config)
      .clientName(this.clientName)
      .auth(this.auth)
      .resourceId(id)
      .encrypted(options.encrypted)
      // .progressHook(options.progressHook)
      // .cancelHook(options.cancelHook)
      .downloadFile();

    let data: ArrayBuffer | ReadableStream<Uint8Array>;
    if (options.responseType === "arraybuffer") {
      data = await response.arrayBuffer();
    } else {
      if (response.body.getReader) {
        data = response.body;
      } else {
        data = StreamConverter.fromAsyncIterable(
          response.body as unknown as AsyncIterable<Uint8Array>,
        );
      }
    }
    return data;
  }

  public async getStorage(): Promise<Storage> {
    return new ApiClient()
      .env(this.config)
      .clientName(this.clientName)
      .auth(this.auth)
      .getStorage();
  }

  public async getMe(): Promise<User> {
    return new ApiClient()
      .env(this.config)
      .clientName(this.clientName)
      .auth(this.auth)
      .getMe();
  }

  public async updateMe(input: UserMutable): Promise<User> {
    return new ApiClient()
      .env(this.config)
      .clientName(this.clientName)
      .auth(this.auth)
      .name(input.name)
      .picture(input.picture)
      .termsAccepted(input.termsAccepted)
      .publicKey(input.publicKey)
      .encPrivateKey(input.encPrivateKey)
      .encPrivateKeyBackup(input.encPrivateKeyBackup)
      .updateMe();
  }

  public async getFile(id: string): Promise<File> {
    return new ApiClient()
      .env(this.config)
      .clientName(this.clientName)
      .auth(this.auth)
      .resourceId(id)
      .getFile();
  }

  public async getFolder(id: string): Promise<Folder> {
    return new ApiClient()
      .env(this.config)
      .clientName(this.clientName)
      .auth(this.auth)
      .resourceId(id)
      .getFolder();
  }

  public async getMembership(id: string): Promise<Membership> {
    return new ApiClient()
      .env(this.config)
      .clientName(this.clientName)
      .auth(this.auth)
      .resourceId(id)
      .getMembership();
  }

  public async getVault(
    id: string,
    options?: VaultApiGetOptions,
  ): Promise<Vault> {
    return new ApiClient()
      .env(this.config)
      .clientName(this.clientName)
      .auth(this.auth)
      .resourceId(id)
      .queryParams({
        withNodes: options?.withNodes,
        withMemberships: options?.deep,
        withMemos: options?.deep,
        withStacks: options?.deep,
        withFolders: options?.deep,
      })
      .getVault();
  }

  public async getVaults(options: ListOptions = {}): Promise<Paginated<Vault>> {
    return new ApiClient()
      .env(this.config)
      .clientName(this.clientName)
      .auth(this.auth)
      .queryParams({
        status: options.status,
        limit: options.limit || DEFAULT_LIMIT,
        nextToken: options.nextToken,
      })
      .getVaults();
  }

  public async getFiles(
    options: ListApiOptions = {},
  ): Promise<Paginated<File>> {
    return new ApiClient()
      .env(this.config)
      .clientName(this.clientName)
      .auth(this.auth)
      .queryParams({
        vaultId: options.vaultId,
        parentId: options.parentId,
        status: options.status,
        limit: options.limit || DEFAULT_LIMIT,
        nextToken: options.nextToken,
      })
      .getFiles();
  }

  public async getFolders(
    options: ListApiOptions = {},
  ): Promise<Paginated<Folder>> {
    return new ApiClient()
      .env(this.config)
      .clientName(this.clientName)
      .auth(this.auth)
      .queryParams({
        vaultId: options.vaultId,
        parentId: options.parentId,
        status: options.status,
        limit: options.limit || DEFAULT_LIMIT,
        nextToken: options.nextToken,
      })
      .getFolders();
  }

  public async getApiKeys(): Promise<Paginated<ApiKey>> {
    return new ApiClient()
      .env(this.config)
      .clientName(this.clientName)
      .auth(this.auth)
      .getApiKeys();
  }

  public async generateApiKey(): Promise<ApiKey> {
    return new ApiClient()
      .env(this.config)
      .clientName(this.clientName)
      .auth(this.auth)
      .generateApiKey();
  }

  public async revokeApiKey(key: string): Promise<ApiKey> {
    return new ApiClient()
      .env(this.config)
      .clientName(this.clientName)
      .auth(this.auth)
      .resourceId(key)
      .revokeApiKey();
  }

  public async getCollection(id: string): Promise<Collection> {
    return new ApiClient()
      .env(this.config)
      .clientName(this.clientName)
      .auth(this.auth)
      .resourceId(id)
      .getCollection();
  }

  public async getNft(id: string): Promise<NFT> {
    return new ApiClient()
      .env(this.config)
      .clientName(this.clientName)
      .auth(this.auth)
      .resourceId(id)
      .getNft();
  }

  public async getNfts(options: ListOptions = {}): Promise<Paginated<NFT>> {
    return new ApiClient()
      .env(this.config)
      .clientName(this.clientName)
      .auth(this.auth)
      .queryParams({
        status: options.status,
        parentId: options.parentId,
        limit: options.limit || DEFAULT_LIMIT,
        nextToken: options.nextToken,
      })
      .getNfts();
  }

  public async getCollections(
    options: ListOptions = {},
  ): Promise<Paginated<Collection>> {
    return new ApiClient()
      .env(this.config)
      .clientName(this.clientName)
      .auth(this.auth)
      .queryParams({
        status: options.status,
        parentId: options.parentId,
        limit: options.limit || DEFAULT_LIMIT,
        nextToken: options.nextToken,
      })
      .getCollections();
  }

  public async mintNft(tx: NFTMetadata): Promise<NFT> {
    return new ApiClient()
      .env(this.config)
      .clientName(this.clientName)
      .auth(this.auth)
      .name(tx.name)
      .description(tx.description)
      .recipient(tx.recipient)
      .creator(tx.creator)
      .thumbnailUrl(tx.thumbnailUrl)
      .link(tx.link)
      .projectUrl(tx.projectUrl)
      .resourceId(tx.fileId)
      .mintNft();
  }

  public async mintCollection(tx: CollectionMetadata): Promise<Collection> {
    return new ApiClient()
      .env(this.config)
      .clientName(this.clientName)
      .auth(this.auth)
      .description(tx.description)
      .recipient(tx.recipient)
      .creator(tx.creator)
      .thumbnailUrl(tx.thumbnailUrl)
      .link(tx.link)
      .projectUrl(tx.projectUrl)
      .resourceId(tx.folderId)
      .mintCollection();
  }
}

export { TuskyApi };<|MERGE_RESOLUTION|>--- conflicted
+++ resolved
@@ -167,11 +167,7 @@
       .description(tx.description)
       .tags(tx.tags)
       .status(tx.status)
-<<<<<<< HEAD
       .keys(tx.keys)
-      .autoExecute(this.autoExecute)
-=======
->>>>>>> 9845b648
       .updateVault();
   }
 
