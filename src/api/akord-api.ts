import { ClientConfig } from "../config";
import { Api } from "./api";
import { apiConfig, ApiConfig } from "./config";
import { ApiClient } from "./api-client";
import { Membership } from "../types/membership";
import { Vault } from "../types/vault";
import { CreateFileTxPayload, CreateFolderTxPayload, CreateMembershipTxPayload, CreateVaultTxPayload, Transaction, UpdateFileTxPayload, UpdateFolderTxPayload, UpdateMembershipTxPayload, UpdateVaultTxPayload } from "../types/transaction";
import { Paginated } from "../types/paginated";
import { ListApiOptions, ListOptions, VaultApiGetOptions } from "../types/query-options";
import { User, UserMutable, UserPublicInfo } from "../types/user";
import { EncryptionMetadata } from "../types/encryption";
import { FileGetOptions } from "../core/file";
import { StreamConverter } from "../util/stream-converter";
import { File, Folder } from "../types";
import { Storage } from "../types/storage";
import { ApiKey } from "../types/api-key";
import { PaymentPlan, PaymentSession, PaymentSessionOptions } from "../types/payment";

export const defaultFileUploadOptions = {
  public: false
};

const DEFAULT_LIMIT = 1000;

export default class AkordApi extends Api {

  public config!: ApiConfig;

  constructor(config: ClientConfig) {
    super();
    this.config = apiConfig(config.env);
    this.autoExecute = config.autoExecute;
  }

  public async generateJWT(payload: { signature: string }): Promise<string> {
    return new ApiClient()
      .env(this.config)
      .signature(payload.signature)
      .publicRoute(true)
      .generateJWT();
  };

  public async createFolder(tx: CreateFolderTxPayload): Promise<Folder> {
    return new ApiClient()
      .env(this.config)
      .vaultId(tx.vaultId)
      .parentId(tx.parentId)
      .name(tx.name)
      .autoExecute(this.autoExecute)
      .createFolder();
  };

  public async updateFolder(tx: UpdateFolderTxPayload): Promise<Folder> {
    return new ApiClient()
      .env(this.config)
      .resourceId(tx.id)
      .name(tx.name)
      .parentId(tx.parentId)
      .status(tx.status)
      .autoExecute(this.autoExecute)
      .updateFolder();
  };

  public async deleteFolder(id: string): Promise<void> {
    return new ApiClient()
      .env(this.config)
      .resourceId(id)
      .autoExecute(this.autoExecute)
      .deleteFolder();
  };

  public async createFile(tx: CreateFileTxPayload): Promise<File> {
    return new ApiClient()
      .env(this.config)
      .file(tx.file)
      .vaultId(tx.vaultId)
      .parentId(tx.parentId)
      .autoExecute(this.autoExecute)
      .createFile();
  };

  public async updateFile(tx: UpdateFileTxPayload): Promise<File> {
    return new ApiClient()
      .env(this.config)
      .resourceId(tx.id)
      .name(tx.name)
      .parentId(tx.parentId)
      .status(tx.status)
      .autoExecute(this.autoExecute)
      .updateFile();
  };

  public async deleteFile(id: string): Promise<void> {
    return new ApiClient()
      .env(this.config)
      .resourceId(id)
      .autoExecute(this.autoExecute)
      .deleteFile();
  };

  public async createVault(tx: CreateVaultTxPayload): Promise<Vault> {
    return new ApiClient()
      .env(this.config)
      .public(tx.public)
      .name(tx.name)
      .description(tx.description)
      .keys(tx.keys)
      .autoExecute(this.autoExecute)
      .createVault();
  };

  public async updateVault(tx: UpdateVaultTxPayload): Promise<Vault> {
    return new ApiClient()
      .env(this.config)
      .resourceId(tx.id)
      .name(tx.name)
      .description(tx.description)
      .status(tx.status)
      .autoExecute(this.autoExecute)
      .updateVault();
  };

  public async deleteVault(id: string): Promise<void> {
    return new ApiClient()
      .env(this.config)
      .resourceId(id)
      .autoExecute(this.autoExecute)
      .deleteVault();
  };

  public async getTrash(): Promise<Folder> {
    return new ApiClient()
      .env(this.config)
      .getTrash();
  }

  public async emptyTrash(): Promise<Folder> {
    return new ApiClient()
      .env(this.config)
      .emptyTrash();
  }

  public async createMembership(tx: CreateMembershipTxPayload): Promise<Membership> {
    return new ApiClient()
      .env(this.config)
      .address(tx.address)
      .role(tx.role)
      .expiresAt(tx.expiresAt)
      .autoExecute(this.autoExecute)
      .createMembership();
  };

  public async updateMembership(tx: UpdateMembershipTxPayload): Promise<Membership> {
    return new ApiClient()
      .env(this.config)
      .resourceId(tx.id)
      .role(tx.role)
      .status(tx.status)
      .expiresAt(tx.expiresAt)
      .autoExecute(this.autoExecute)
      .updateMembership();
  };

  public async postTransaction(digest: string, signature: string): Promise<any> {
    return new ApiClient()
      .env(this.config)
      .digest(digest)
      .signature(signature)
      .postTransaction();
  };

  public async getMembers(vaultId: string): Promise<Array<Membership>> {
    return new ApiClient()
      .env(this.config)
      .vaultId(vaultId)
      .getMembers();
  };

  public async downloadFile(id: string, options: FileGetOptions = {}): Promise<{ fileData: ArrayBuffer | ReadableStream<Uint8Array>, metadata: EncryptionMetadata & { vaultId?: string } }> {
    const { response } = await new ApiClient()
      .env(this.config)
      .resourceId(id)
      .public(options.public)
      .progressHook(options.progressHook)
      .cancelHook(options.cancelHook)
      .downloadFile();

    let fileData: ArrayBuffer | ReadableStream<Uint8Array>;
    if (options.responseType === 'arraybuffer') {
      fileData = await response.arrayBuffer();
    } else {
      if (response.body.getReader) {
        fileData = response.body;
      } else {
        fileData = StreamConverter.fromAsyncIterable(response.body as unknown as AsyncIterable<Uint8Array>);
      }
    }
    const metadata = {
      encryptedKey: response.headers.get("x-amz-meta-encrypted-key") || response.headers.get("x-amz-meta-encryptedkey"),
      iv: response.headers.get("x-amz-meta-initialization-vector") || response.headers.get("x-amz-meta-iv"),
      vaultId: response.headers.get("x-amz-meta-vault-id")
    };
    return { fileData, metadata };
  };

  public async getStorage(): Promise<Storage> {
    return new ApiClient()
      .env(this.config)
      .getStorage();
  }

  public async getPaymentPlans(): Promise<PaymentPlan[]> {
    return new ApiClient()
      .env(this.config)
      .getPaymentPlans();
  }

  public async createPaymentSession(options: PaymentSessionOptions): Promise<PaymentSession> {
    return new ApiClient()
      .env(this.config)
      .data(options)
      .createPaymentSession();
  }

  public async getUserPublicData(email: string): Promise<UserPublicInfo> {
    return new ApiClient()
      .env(this.config)
      .queryParams({ email })
      .getUserPublicData();
  };

  public async getMe(): Promise<User> {
    return new ApiClient()
      .env(this.config)
      .getMe();
  };

  public async updateMe(input: UserMutable): Promise<User> {
    return new ApiClient()
      .env(this.config)
      .name(input.name)
      .picture(input.picture)
      .termsAccepted(input.termsAccepted)
<<<<<<< HEAD
      .trashExpiration(input.trashExpiration)
      .encPrivateKey(input.encPrivateKey)
=======
>>>>>>> 63f690b1
      .updateMe();
  };

  public async getFile(id: string): Promise<File> {
    return new ApiClient()
      .env(this.config)
      .resourceId(id)
      .getFile();
  };

  public async getFolder(id: string): Promise<Folder> {
    return new ApiClient()
      .env(this.config)
      .resourceId(id)
      .getFolder();
  };

  public async getMembership(id: string): Promise<Membership> {
    return new ApiClient()
      .env(this.config)
      .resourceId(id)
      .getMembership();
  };

  public async getVault(id: string, options?: VaultApiGetOptions): Promise<Vault> {
    return new ApiClient()
      .env(this.config)
      .resourceId(id)
      .queryParams({
        withNodes: options?.withNodes,
        withMemberships: options?.deep,
        withMemos: options?.deep,
        withStacks: options?.deep,
        withFolders: options?.deep,
      })
      .getVault();
  };

  public async getMemberships(options: ListOptions = {}): Promise<Paginated<Membership>> {
    return new ApiClient()
      .env(this.config)
      .queryParams({
        limit: options.limit || DEFAULT_LIMIT,
        nextToken: options.nextToken
      })
      .getMemberships();
  };

  public async getVaults(options: ListOptions = {}): Promise<Paginated<Vault>> {
    return new ApiClient()
      .env(this.config)
      .queryParams({
        status: options.status,
        limit: options.limit || DEFAULT_LIMIT,
        nextToken: options.nextToken
      })
      .getVaults();
  };

  public async getFiles(options: ListApiOptions = {}): Promise<Paginated<File>> {
    return new ApiClient()
      .env(this.config)
      .queryParams({
        vaultId: options.vaultId,
        parentId: options.parentId,
        status: options.status,
        limit: options.limit || DEFAULT_LIMIT,
        nextToken: options.nextToken
      })
      .getFiles();
  };

  public async getFolders(options: ListApiOptions = {}): Promise<Paginated<Folder>> {
    return new ApiClient()
      .env(this.config)
      .queryParams({
        vaultId: options.vaultId,
        parentId: options.parentId,
        status: options.status,
        limit: options.limit || DEFAULT_LIMIT,
        nextToken: options.nextToken
      })
      .getFolders();
  };

  public async getMembershipsByVaultId(vaultId: string, options: ListOptions = {}): Promise<Paginated<Membership>> {
    return new ApiClient()
      .env(this.config)
      .vaultId(vaultId)
      .queryParams({
        vaultId: vaultId,
        status: options.status,
        limit: options.limit || DEFAULT_LIMIT,
        nextToken: options.nextToken
      })
      .getMembershipsByVaultId();
  };

  public async getTransactions(vaultId: string): Promise<Array<Transaction>> {
    return new ApiClient()
      .env(this.config)
      .vaultId(vaultId)
      .getTransactions();
  }

  public async getApiKeys(): Promise<Paginated<ApiKey>> {
    return new ApiClient()
      .env(this.config)
      .getApiKeys();
  }

  public async generateApiKey(): Promise<ApiKey> {
    return new ApiClient()
      .env(this.config)
      .generateApiKey();
  }

  public async revokeApiKey(key: string): Promise<ApiKey> {
    return new ApiClient()
      .env(this.config)
      .resourceId(key)
      .revokeApiKey();
  }
}

export {
  AkordApi
}<|MERGE_RESOLUTION|>--- conflicted
+++ resolved
@@ -241,11 +241,7 @@
       .name(input.name)
       .picture(input.picture)
       .termsAccepted(input.termsAccepted)
-<<<<<<< HEAD
-      .trashExpiration(input.trashExpiration)
       .encPrivateKey(input.encPrivateKey)
-=======
->>>>>>> 63f690b1
       .updateMe();
   };
 
