import { Vault } from "../types/vault";
import { Membership } from "../types/membership";
import {
  CreateVaultTxPayload,
  CreateFolderTxPayload,
  UpdateVaultTxPayload,
  UpdateFolderTxPayload,
  UpdateMembershipTxPayload,
  CreateMembershipTxPayload,
  UpdateFileTxPayload,
  CreateFolderTreeTxPayload,
} from "../types/transaction";
import { Paginated } from "../types/paginated";
import {
  ListApiOptions,
  ListOptions,
  VaultApiGetOptions,
} from "../types/query-options";
import { User, UserMutable } from "../types/user";
import { ApiConfig } from "./config";
import { FileGetOptions } from "../core/file";
import { File, Folder } from "../types";
import { Storage } from "../types/storage";
import { ApiKey } from "../types/api-key";
import {
  CreateChallengeRequestPayload,
  GenerateJWTRequestPayload,
  GenerateJWTResponsePayload,
  VerifyChallengeRequestPayload,
} from "../types/auth";
import { NFT } from "../types/nft";
import { Collection } from "../types/collection";

abstract class Api {
  config: ApiConfig;
  clientName: string; // name of the client consuming the API

  constructor() {}

  abstract generateJWT(
    payload: GenerateJWTRequestPayload,
  ): Promise<GenerateJWTResponsePayload>;

  abstract createAuthChallenge(
    payload: CreateChallengeRequestPayload,
  ): Promise<{ nonce: string }>;

  abstract verifyAuthChallenge(
    payload: VerifyChallengeRequestPayload,
  ): Promise<GenerateJWTResponsePayload>;

  abstract getMe(): Promise<User>;

  abstract updateMe(input: UserMutable): Promise<User>;

  abstract updateFile(tx: UpdateFileTxPayload): Promise<File>;

  abstract deleteFile(id: string): Promise<void>;

  abstract createFolder(tx: CreateFolderTxPayload): Promise<Folder>;

<<<<<<< HEAD
  abstract createFolderTree(tx: any): Promise<any>;
=======
  abstract createFolderTree(
    tx: CreateFolderTreeTxPayload,
  ): Promise<Record<string, string>>;
>>>>>>> 5c630954

  abstract updateFolder(tx: UpdateFolderTxPayload): Promise<Folder>;

  abstract deleteFolder(id: string): Promise<void>;

  abstract createVault(tx: CreateVaultTxPayload): Promise<Vault>;

  abstract updateVault(tx: UpdateVaultTxPayload): Promise<Vault>;

  abstract deleteVault(id: string): Promise<void>;

  abstract getTrash(): Promise<Folder>;

  abstract emptyTrash(): Promise<Folder>;

  abstract createMembership(tx: CreateMembershipTxPayload): Promise<Membership>;

  abstract updateMembership(tx: UpdateMembershipTxPayload): Promise<Membership>;

  abstract deleteMembership(tx: UpdateMembershipTxPayload): Promise<void>;

  abstract downloadFile(
    id: string,
    options?: FileGetOptions,
  ): Promise<ArrayBuffer | ReadableStream<Uint8Array>>;

  abstract getStorage(): Promise<Storage>;

  abstract getFile(id: string): Promise<File>;

  abstract getFolder(id: string): Promise<Folder>;

  abstract getMembership(id: string): Promise<Membership>;

  abstract getVault(id: string, options?: VaultApiGetOptions): Promise<Vault>;

  abstract getVaults(options?: ListOptions): Promise<Paginated<Vault>>;

  abstract getFiles(options?: ListApiOptions): Promise<Paginated<File>>;

  abstract getFolders(options?: ListApiOptions): Promise<Paginated<Folder>>;

  abstract getMembers(vaultId: string): Promise<Paginated<Membership>>;

  abstract getApiKeys(): Promise<Paginated<ApiKey>>;

  abstract generateApiKey(): Promise<ApiKey>;

  abstract revokeApiKey(key: string): Promise<ApiKey>;

  abstract mintNft(tx: CreateVaultTxPayload): Promise<NFT>;

  abstract mintCollection(tx: CreateVaultTxPayload): Promise<Collection>;

  abstract getCollection(id: string): Promise<Collection>;

  abstract getNft(id: string, options?: VaultApiGetOptions): Promise<NFT>;

  abstract getCollections(
    options?: ListOptions,
  ): Promise<Paginated<Collection>>;

  abstract getNfts(options?: ListOptions): Promise<Paginated<NFT>>;
}

export { Api };<|MERGE_RESOLUTION|>--- conflicted
+++ resolved
@@ -59,13 +59,9 @@
 
   abstract createFolder(tx: CreateFolderTxPayload): Promise<Folder>;
 
-<<<<<<< HEAD
-  abstract createFolderTree(tx: any): Promise<any>;
-=======
   abstract createFolderTree(
     tx: CreateFolderTreeTxPayload,
   ): Promise<Record<string, string>>;
->>>>>>> 5c630954
 
   abstract updateFolder(tx: UpdateFolderTxPayload): Promise<Folder>;
 
