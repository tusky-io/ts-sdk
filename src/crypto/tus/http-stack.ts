--- conflicted
+++ resolved
@@ -2,11 +2,7 @@
 import { arrayToString, base64ToArray, base64ToJson, base64ToString, jsonToBase64, stringToBase64 } from "../";
 import { CHUNK_SIZE_IN_BYTES, ENCRYPTED_CHUNK_SIZE_IN_BYTES } from "../../core/file";
 import { Vault } from "../../types";
-<<<<<<< HEAD
-import { AUTH_TAG_LENGTH_IN_BYTES, encryptAes, encryptWithPublicKey, exportKeyToBase64, generateKey, IV_LENGTH_IN_BYTES } from "../lib";
-=======
-import { AUTH_TAG_LENGTH_IN_BYTES, decryptWithPrivateKey, encrypt, encryptWithPublicKey, exportKeyToBase64, generateKey, importKeyFromBase64, IV_LENGTH_IN_BYTES } from "../lib";
->>>>>>> 9e9478b1
+import { AUTH_TAG_LENGTH_IN_BYTES, encryptAes, encryptWithPublicKey, exportKeyToBase64, generateKey, importKeyFromBase64, IV_LENGTH_IN_BYTES } from "../lib";
 import * as tus from 'tus-js-client'
 import { X25519EncryptedPayload } from "../types";
 import Encrypter from "../encrypter";
@@ -70,46 +66,9 @@
           // get aes key
           key = await this.getAesKey(uploadId);
   
-<<<<<<< HEAD
-        // get aes key
-        const { aesKey, encryptedAesKey } = await this.generateAesKey(uploadId);
-  
-        // encrypt the body
-        const bodyUint8Array = await tusFileToUint8Array(body);
-        const encryptedBody = await encryptAes(bodyUint8Array, aesKey, false) as Uint8Array;
-        if (!request.getUnderlyingObject()) {
-          request.setHeader(CONTENT_LENGTH_HEADER, encryptedBody.byteLength.toString());
-        }
-        
-        // encrypt the filename
-        const filename = this.getMetadata(request, UPLOAD_METADATA_FILENAME_KEY) || 'unnamed';
-        const encryptedFileName = await encryptWithPublicKey(base64ToArray(this.publicKey), filename);
-        const encryptedFileNameB64 = jsonToBase64(encryptedFileName);
-        this.putMetadata(request, UPLOAD_METADATA_FILENAME_KEY, stringToBase64(encryptedFileNameB64));
-  
-        // set the upload length
-        const uploadLengthHeader = request.getHeader(UPLOAD_LENGTH_HEADER);
-        if (uploadLengthHeader) {
-          const originalUploadLength = parseInt(uploadLengthHeader);
-          const numberOfChunks = Math.ceil(originalUploadLength / CHUNK_SIZE_IN_BYTES);
-          const uploadLength = originalUploadLength + numberOfChunks * (AUTH_TAG_LENGTH_IN_BYTES + IV_LENGTH_IN_BYTES);
-          request.setHeader(UPLOAD_LENGTH_HEADER, uploadLength.toString());
-        
-          this.putMetadata(request, UPLOAD_METADATA_NUMBER_OF_CHUNKS_KEY, stringToBase64(numberOfChunks.toString()));
-          this.putMetadata(request, UPLOAD_METADATA_CHUNK_SIZE_KEY, stringToBase64(ENCRYPTED_CHUNK_SIZE_IN_BYTES.toString()));
-          this.putMetadata(request, UPLOAD_METADATA_ENCRYPTED_AES_KEY_KEY, stringToBase64(encryptedAesKey));
-        }
-        // override request upload-offset to account for encryption bytes
-        const originalRequestOffset = request.getHeader(UPLOAD_OFFSET_HEADER) as string;
-        if (originalRequestOffset) {
-          const currentRequestChunk = Math.ceil(parseInt(originalRequestOffset) / CHUNK_SIZE_IN_BYTES);
-          const encryptedRequestOffset = parseInt(originalRequestOffset) + (currentRequestChunk * (AUTH_TAG_LENGTH_IN_BYTES + IV_LENGTH_IN_BYTES));
-          request.setHeader(UPLOAD_OFFSET_HEADER, encryptedRequestOffset.toString());
-        }
-=======
           // encrypt the body
           const bodyUint8Array = await tusFileToUint8Array(body);
-          const encryptedBody = await encrypt(bodyUint8Array, key.aesKey, false) as Uint8Array;
+          const encryptedBody = await encryptAes(bodyUint8Array, key.aesKey, false) as Uint8Array;
           if (!request.getUnderlyingObject()) {
             request.setHeader(CONTENT_LENGTH_HEADER, encryptedBody.byteLength.toString());
           }
@@ -141,7 +100,6 @@
             const encryptedRequestOffset = parseInt(originalRequestOffset) + (currentRequestChunk * (AUTH_TAG_LENGTH_IN_BYTES + IV_LENGTH_IN_BYTES));
             request.setHeader(UPLOAD_OFFSET_HEADER, encryptedRequestOffset.toString());
           }
->>>>>>> 9e9478b1
 
           // reinitialize the xhr
           if ((request as any)._xhr) {
