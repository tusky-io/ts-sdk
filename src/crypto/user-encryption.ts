import { arrayToBase64, base64ToArray, base64ToJson, jsonToBase64 } from './encoding';
import { decodeAesPayload, decryptAes, deriveAesKey, encryptAes, exportKeyToArray, generateKey, generateKeyPair, importKeyFromArray } from './lib';
import Keystore from './storage/keystore';
import { IncorrectEncryptionKey } from '../errors/incorrect-encryption-key';
import { logger } from '../logger';
import { X25519KeyPair } from './keypair';
import { defaultStorage, JWTClient } from '../auth/jwt';
import { Env } from '../types';
import * as bip39 from 'bip39';
import { EncryptedUserBackupPayload } from './types';
import { Conflict } from '../errors/conflict';

const MNEMONIC_ENTROPY = 256;
const SALT_LENGTH = 16;
const SESSION_KEY_PATH = "session_key";
const ENCRYPTED_PASSWORD_KEY_PATH = "encrypted_password_key";

export class UserEncryption {
  private encPrivateKey: string;
  private encPrivateKeyBackup: string;
  private storage: Storage;

  private userId: string;
  private sessionKeyPath: string;
  private encryptedPasswordKeyPath: string;

  constructor(config: { encPrivateKey?: string, encPrivateKeyBackup?: string, storage?: Storage, env?: Env } = {}) {
    this.encPrivateKey = config.encPrivateKey;
    this.encPrivateKeyBackup = config.encPrivateKeyBackup;
    this.storage = config.storage || defaultStorage();
    this.userId = new JWTClient(config).getUserId();
    this.sessionKeyPath = `${this.userId}_${SESSION_KEY_PATH}`;
    this.encryptedPasswordKeyPath = `${this.userId}_${ENCRYPTED_PASSWORD_KEY_PATH}`;
  }

  public setEncryptedPrivateKey(encPrivateKey: string) {
    this.encPrivateKey = encPrivateKey;
  }

  public setEncryptedPrivateKeyBackup(encPrivateKeyBackup: string) {
    this.encPrivateKeyBackup = encPrivateKeyBackup;
  }

  // setup account encryption context: generate key pair, encrypt with password, and optionally create a backup
  public async setupPassword(password: string, keystore: boolean = false): Promise<{ keyPair: X25519KeyPair, encPrivateKey: string }> {
    const userKeyPair = await generateKeyPair();

    this.encPrivateKey = await this.encryptWithPassword(password, userKeyPair.privateKey, keystore);
    return { keyPair: new X25519KeyPair(userKeyPair.privateKey), encPrivateKey: this.encPrivateKey };
  }

  // change password by decrypting the key pair and re-encrypting with new password
  public async changePassword(oldPassword: string, newPassword: string, keystore: boolean = false): Promise<{ encPrivateKey: string }> {
    const privateKey = await this.decryptWithPassword(oldPassword, this.encPrivateKey);

    this.encPrivateKey = await this.encryptWithPassword(newPassword, privateKey, keystore);
    return { encPrivateKey: this.encPrivateKey };
  }

  // backup user key pair with a backup phrase
  public async backupPassword(password: string): Promise<{ backupPhrase: string, encPrivateKeyBackup: string }> {
    const privateKey = await this.decryptWithPassword(password, this.encPrivateKey);

    // generate BIP-39 mnemonic
    const backupPhrase = bip39.generateMnemonic(MNEMONIC_ENTROPY);

    this.encPrivateKeyBackup = await this.encryptWithBackupPhrase(backupPhrase, privateKey);
    return { backupPhrase, encPrivateKeyBackup: this.encPrivateKeyBackup };
  }

  // reset the password by using the backup phrase
  public async resetPassword(backupPhrase: string, newPassword: string, keystore: boolean = false): Promise<{ encPrivateKey: string }> {
    const privateKey = await this.decryptWithBackupPhrase(backupPhrase, this.encPrivateKeyBackup);

    this.encPrivateKey = await this.encryptWithPassword(newPassword, privateKey, keystore);
    return { encPrivateKey: this.encPrivateKey };
  }

  public async importFromKeystore(): Promise<{ keyPair: X25519KeyPair }> {
    if (!this.encPrivateKey) {
      throw new IncorrectEncryptionKey(new Error("Missing encrypted private key data."));
    }

    const encryptionSession = await this.hasEncryptionSession();

    if (!encryptionSession) {
      throw new IncorrectEncryptionKey(new Error("The user needs to provide the password again."));
    }

<<<<<<< HEAD
    const { ciphertext, iv } = decodeAesPayload(encryptedPasswordKeyPayload);

    const decryptedKey = await decryptAes({ ciphertext, iv }, sessionKey);
    const passwordKey = await importKeyFromArray(new Uint8Array(decryptedKey));
=======
    const { encryptedPasswordKey, iv } = JSON.parse(encryptionSession.encryptedPasswordKey);

    const passwordKey = await decryptPasswordKey(encryptionSession.sessionKey, new Uint8Array(encryptedPasswordKey), new Uint8Array(iv));
>>>>>>> 7f5e54d3

    const parsedEncPrivateKey = base64ToJson(this.encPrivateKey) as any; // TODO: type here
    const privateKey = await decryptAes(
      parsedEncPrivateKey.encryptedPayload,
      passwordKey
    )
    return { keyPair: new X25519KeyPair(new Uint8Array(privateKey)) };
  }

  public async importFromPassword(password: string, keystore: boolean = false): Promise<{ keyPair: X25519KeyPair }> {
    if (!password) {
      throw new IncorrectEncryptionKey(new Error("Missing password to decrypt user keys."));
    }
    if (!this.encPrivateKey) {
      throw new IncorrectEncryptionKey(new Error("Missing encrypted private key data."));
    }

    const privateKey = await this.decryptWithPassword(password, this.encPrivateKey, keystore);

    return { keyPair: new X25519KeyPair(privateKey) };
  }

  public async importFromBackupPhrase(backupPhrase: string): Promise<{ keyPair: X25519KeyPair }> {
    if (!backupPhrase) {
      throw new IncorrectEncryptionKey(new Error("Missing backup phrase to decrypt user keys."));
    }
    if (!this.encPrivateKeyBackup) {
      throw new IncorrectEncryptionKey(new Error("Missing encrypted private key backup data."));
    }

    const privateKey = await this.decryptWithBackupPhrase(backupPhrase, this.encPrivateKeyBackup);

    return { keyPair: new X25519KeyPair(privateKey) };
  }

  /**
  * Encryption with key derived from password
  * - generate random salt
  * - derive the encryption key from password and salt
  * - encrypt plaintext with the derived key
  * @param {string} password
  * @param {string} plaintext plaintext array
  * @returns {Promise.<string>} Promise of string represents stringified payload
  */
  private async encryptWithPassword(password: string, plaintext: Uint8Array, keystore: boolean = false): Promise<string> {
    try {
      const salt = crypto.getRandomValues(new Uint8Array(SALT_LENGTH));

      const passwordKey = await deriveAesKey(password, salt);

      if (keystore) {
        await this.saveSessionInKeystore(passwordKey);
      }

      const encryptedPayload = await encryptAes(plaintext, passwordKey);

      const payload = {
        encryptedPayload: encryptedPayload,
        salt: arrayToBase64(salt)
      }
      return jsonToBase64(payload);
    } catch (err) {
      logger.error(err);
      throw new IncorrectEncryptionKey(new Error("Encrypting data failed."));
    }
  }

  /**
   * Decryption with key derived from password
   * - parse the payload
   * - derive the decryption key from password and salt
   * - decrypt the ciphertext with the derived key
   * @param {string} password
   * @param {string} encryptedPayload stringified payload
   * @returns {Promise.<string>} Promise of string represents utf-8 plaintext
   */
  private async decryptWithPassword(password: string, encryptedPayload: string, keystore: boolean = false): Promise<Uint8Array> {
    try {
      const parsedPayload = base64ToJson(encryptedPayload) as EncryptedUserBackupPayload;

      if (!parsedPayload.salt || !parsedPayload.encryptedPayload) {
        throw new Conflict("Malformed encrypted payload.");
      }

      const salt = base64ToArray(parsedPayload.salt);

      const passwordKey = await deriveAesKey(password, salt);

      if (keystore) {
        await this.saveSessionInKeystore(passwordKey);
      }

      const plaintext = await decryptAes(parsedPayload.encryptedPayload, passwordKey);
      return new Uint8Array(plaintext);
    } catch (err) {
      logger.error(err);
      throw new IncorrectEncryptionKey(new Error("Decrypting data failed."));
    }
  }

<<<<<<< HEAD
  /**
  * Encryption with key derived from backup phrase
  * - derive the encryption key from backup phrase
  * - encrypt plaintext with the derived key
  * @param {string} backupPhrase
  * @param {string} plaintext plaintext array
  * @returns {Promise.<string>} Promise of string represents stringified payload
  */
  private async encryptWithBackupPhrase(backupPhrase: string, plaintext: Uint8Array): Promise<string> {
    return this.encryptWithPassword(backupPhrase, plaintext, false);
  }

  /**
   * Decryption with key derived from backup phrase
   * - derive the decryption key from backup phrase
   * - decrypt the ciphertext with the derived key
   * @param {string} backupPhrase
   * @param {string} encryptedPayload stringified payload
   * @returns {Promise.<Uint8Array>} Promise of string represents utf-8 plaintext
   */
  private async decryptWithBackupPhrase(backupPhrase: string, encryptedPayload: string): Promise<Uint8Array> {
    return this.decryptWithPassword(backupPhrase, encryptedPayload, false);
=======
  async hasEncryptionSession(): Promise<false | { sessionKey: CryptoKey, encryptedPasswordKey: string }> {
    const keystore = await Keystore.instance();
    const sessionKey = await keystore.get(this.sessionKeyPath);
    if (!sessionKey) {
      return false;
    }
    const encryptedPasswordKey = this.storage.getItem(this.encryptedPasswordKeyPath);
    if (!encryptedPasswordKey) {
      return false;
    }
    return {
      sessionKey: sessionKey,
      encryptedPasswordKey: encryptedPasswordKey
    }
>>>>>>> 7f5e54d3
  }

  async clear() {
    const keystore = await Keystore.instance()
    await keystore.delete(this.sessionKeyPath);
    await keystore.delete(this.encryptedPasswordKeyPath);
  }

  private async saveSessionInKeystore(passwordKey: CryptoKey) {
    const sessionKey = await generateKey();
    const exportedPasswordKey = await exportKeyToArray(passwordKey);
    const encryptedPasswordKey = await encryptAes(exportedPasswordKey, sessionKey) as string;
    this.storage.setItem(this.encryptedPasswordKeyPath, encryptedPasswordKey);
    const keystore = await Keystore.instance();
    await keystore.store(this.sessionKeyPath, sessionKey);
  }
}<|MERGE_RESOLUTION|>--- conflicted
+++ resolved
@@ -87,16 +87,10 @@
       throw new IncorrectEncryptionKey(new Error("The user needs to provide the password again."));
     }
 
-<<<<<<< HEAD
-    const { ciphertext, iv } = decodeAesPayload(encryptedPasswordKeyPayload);
-
-    const decryptedKey = await decryptAes({ ciphertext, iv }, sessionKey);
+    const { ciphertext, iv } = decodeAesPayload(encryptionSession.encryptedPasswordKey);
+
+    const decryptedKey = await decryptAes({ ciphertext, iv }, encryptionSession.sessionKey);
     const passwordKey = await importKeyFromArray(new Uint8Array(decryptedKey));
-=======
-    const { encryptedPasswordKey, iv } = JSON.parse(encryptionSession.encryptedPasswordKey);
-
-    const passwordKey = await decryptPasswordKey(encryptionSession.sessionKey, new Uint8Array(encryptedPasswordKey), new Uint8Array(iv));
->>>>>>> 7f5e54d3
 
     const parsedEncPrivateKey = base64ToJson(this.encPrivateKey) as any; // TODO: type here
     const privateKey = await decryptAes(
@@ -197,7 +191,6 @@
     }
   }
 
-<<<<<<< HEAD
   /**
   * Encryption with key derived from backup phrase
   * - derive the encryption key from backup phrase
@@ -220,7 +213,8 @@
    */
   private async decryptWithBackupPhrase(backupPhrase: string, encryptedPayload: string): Promise<Uint8Array> {
     return this.decryptWithPassword(backupPhrase, encryptedPayload, false);
-=======
+  }
+
   async hasEncryptionSession(): Promise<false | { sessionKey: CryptoKey, encryptedPasswordKey: string }> {
     const keystore = await Keystore.instance();
     const sessionKey = await keystore.get(this.sessionKeyPath);
@@ -235,7 +229,6 @@
       sessionKey: sessionKey,
       encryptedPasswordKey: encryptedPasswordKey
     }
->>>>>>> 7f5e54d3
   }
 
   async clear() {
