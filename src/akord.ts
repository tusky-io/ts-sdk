import { Api } from "./api/api";
import { AkordApi } from "./api/akord-api";
import { ClientConfig } from "./config";
import { Logger } from "./logger";
import { FolderModule } from "./core/folder";
import { MembershipModule } from "./core/membership";
import { VaultModule } from "./core/vault";
import { CacheBusters } from "./types/cacheable";
import { FileModule } from "./core/file";
import { Plugins } from "./plugin";
import { StorageModule } from "./core/storage";
import { Signer } from "./signer";
import { Env } from "./env";
import { Auth } from "./auth";
import { MeModule } from "./core/me";
import { ApiKeyModule } from "./core/api-key";
<<<<<<< HEAD
import Encrypter from "./encrypter";
=======
import { PaymentModule } from "./core/payment";
import { TrashModule } from "./core/trash";
>>>>>>> 63f690b1

export class Akord {
  public api: Api;
  private signer: Signer;
  private encrypter: Encrypter;
  private env: Env;
  private userAgent: string;

  public static init: (config?: ClientConfig) => Promise<Akord>;

  get me(): MeModule {
    return new MeModule(this.getConfig());
  }
  get folder(): FolderModule {
    return new FolderModule(this.getConfig());
  }
  get membership(): MembershipModule {
    return new MembershipModule(this.getConfig());
  }
  get vault(): VaultModule {
    return new VaultModule(this.getConfig());
  }
  get file(): FileModule {
    return new FileModule(this.getConfig());
  }
  get trash(): TrashModule {
    return new TrashModule(this.getConfig());
  }
  get apiKey(): ApiKeyModule {
    return new ApiKeyModule(this.getConfig());
  }
  get storage(): StorageModule {
    return new StorageModule(this.getConfig());
  }
  get payment(): PaymentModule {
    return new PaymentModule(this.getConfig());
  }

  private getConfig() {
    return {
      api: this.api,
      signer: this.signer,
      encrypter: this.encrypter,
      userAgent: this.userAgent
    }
  }

  /**
   * @param  {ClientConfig} config
   */
  constructor(config: ClientConfig = {}) {
    this.signer = config.signer;
    this.encrypter = config.encrypter;
    this.env = config.env || 'testnet';
    this.api = config.api ? config.api : new AkordApi(config);
    this.userAgent = config.userAgent;
    Auth.configure({ authTokenProvider: config.authTokenProvider, apiKey: config.apiKey });
    Plugins.register(config?.plugins, this.env);
    Logger.debug = config?.debug;
    CacheBusters.cache = config?.cache;
  }
}<|MERGE_RESOLUTION|>--- conflicted
+++ resolved
@@ -14,12 +14,9 @@
 import { Auth } from "./auth";
 import { MeModule } from "./core/me";
 import { ApiKeyModule } from "./core/api-key";
-<<<<<<< HEAD
 import Encrypter from "./encrypter";
-=======
 import { PaymentModule } from "./core/payment";
 import { TrashModule } from "./core/trash";
->>>>>>> 63f690b1
 
 export class Akord {
   public api: Api;
