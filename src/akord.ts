--- conflicted
+++ resolved
@@ -112,7 +112,6 @@
     return this;
   }
 
-<<<<<<< HEAD
   async withEncrypter(config: EncrypterConfig): Promise<this> {
     if (config.encrypter) {
       this._encrypter = config.encrypter;
@@ -142,21 +141,13 @@
         throw new Conflict("The user needs to provide the password again.");
       }
     }
-=======
-  withEncrypter(encrypter: Encrypter): this {
-    this._encrypter = encrypter;
-    return this;
-  }
-
-  env(env: Env): this {
-    this._env = env;
-    Auth.setEnv(this._env);
->>>>>>> 41e1dc69
     return this;
   }
 
   withApi(config: ApiConfig): this {
     this.api = config.api ? config.api : new AkordApi(config);
+    this._env = config.env;
+    Auth.setEnv(this._env);
     return this;
   }
 
