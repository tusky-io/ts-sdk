import { SignPersonalMessageClient, WalletAccount } from "../auth"
<<<<<<< HEAD
import { Ed25519Keypair } from '@mysten/sui/keypairs/ed25519';
=======
import { Ed25519Keypair } from "@mysten/sui/keypairs/ed25519"
>>>>>>> 60d79f0f
import { Env } from "../types/env";

export type AuthType = "OAuth" | "Wallet" | "ApiKey" | "AuthTokenProvider";

export type AuthProvider = "Google" | "Twitch" | "Facebook";

export type WalletType = "Sui";

export interface OAuthConfig {
  authProvider?: AuthProvider
  redirectUri?: string
  clientId?: string,
  storage?: Storage,
  env?: Env,
}

export interface WalletConfig {
  walletType?: "Sui"
  walletSignFnClient?: SignPersonalMessageClient
  walletAccount?: WalletAccount | null
  walletSigner?: Ed25519Keypair
}

export interface ApiKeyConfig {
  apiKey: string
}

export interface AuthTokenProviderConfig {
  authTokenProvider: AuthTokenProvider
}

export type AuthTokenProvider = () => string;

export type CreateChallengeRequestPayload = {
  address: string
}

export type VerifyChallengeRequestPayload = {
  address: string,
  signature: string,
}

export type GenerateJWTRequestPayload = {
  grantType: string,
  authProvider: AuthProvider,
  authCode?: string,
  refreshToken?: string,
  redirectUri?: string
}

export type GenerateJWTResponsePayload = {
  accessToken: string,
  idToken: string,
  refreshToken?: string,
}<|MERGE_RESOLUTION|>--- conflicted
+++ resolved
@@ -1,9 +1,5 @@
 import { SignPersonalMessageClient, WalletAccount } from "../auth"
-<<<<<<< HEAD
-import { Ed25519Keypair } from '@mysten/sui/keypairs/ed25519';
-=======
 import { Ed25519Keypair } from "@mysten/sui/keypairs/ed25519"
->>>>>>> 60d79f0f
 import { Env } from "../types/env";
 
 export type AuthType = "OAuth" | "Wallet" | "ApiKey" | "AuthTokenProvider";
