import { FileSource, fileSourceToTusFile } from "@env/types/file";
import { status } from "../constants";
import { ApiClient } from "../api/api-client";
import { BadRequest } from "../errors/bad-request";
import { StreamConverter } from "../util/stream-converter";
import { File, FileDownloadOptions, FileUploadOptions } from "../types";
import {
  GetOptions,
  ListOptions,
  validateListPaginatedApiOptions,
} from "../types/query-options";
import { Paginated } from "../types/paginated";
import { paginate, processListItems } from "./common";
import { ReadableStream } from "web-streams-polyfill";
import { FileService } from "./service/file";
import { ServiceConfig } from "./service/service";
import {
  AUTH_TAG_LENGTH_IN_BYTES,
  decryptStream,
  IV_LENGTH_IN_BYTES,
} from "../crypto/lib";
import * as tus from "tus-js-client";
import { Auth } from "../auth";
import { IncorrectEncryptionKey } from "../errors/incorrect-encryption-key";
import { EncryptableHttpStack } from "../crypto/tus/http-stack";
import { Subscription } from "rxjs";
import { VaultEncryption } from "../crypto/vault-encryption";
import { MISSING_ENCRYPTION_ERROR_MESSAGE } from "../crypto/encrypter";

export const DEFAULT_FILE_TYPE = "text/plain";
export const DEFAULT_FILE_NAME = "unnamed";

export const BYTES_IN_MB = 1000000;
export const CHUNK_SIZE_IN_BYTES = 5 * BYTES_IN_MB;
export const ENCRYPTED_CHUNK_SIZE_IN_BYTES =
  CHUNK_SIZE_IN_BYTES + AUTH_TAG_LENGTH_IN_BYTES + IV_LENGTH_IN_BYTES;

export const UPLOADER_SERVER_MAX_CONNECTIONS_PER_CLIENT = 20;
export const EMPTY_FILE_ERROR_MESSAGE = "Cannot upload an empty file";

export const UPLOAD_COOKIE_SESSION_NAME = "tusky.upload.session.id";

class FileModule {
  protected contentType = null as string;
  protected client: ApiClient;
  protected type: "File";

  protected service: FileService;
  protected parentId?: string;

  protected defaultListOptions = {
    shouldDecrypt: true,
    parentId: undefined,
  } as ListOptions;

  protected defaultGetOptions = {
    shouldDecrypt: true,
  } as GetOptions;

  protected defaultCreateOptions = {
    parentId: undefined,
  };

  protected auth: Auth;

  protected folderIdMap: Record<string, string>;

  constructor(config?: ServiceConfig) {
    this.service = new FileService(config);
    this.auth = config.auth;
  }

  /**
   * Generate preconfigured Tus uploader
   * @param  {string} vaultId
   * @param  {FileSource} file
   *    Nodejs: Buffer | Readable | string (path) | ArrayBuffer | Uint8Array
   *    Browser: File | Blob | Uint8Array | ArrayBuffer
   * @param  {FileUploadOptions} options parent id, file name file mime type, etc
   * @returns {Promise<Promise<tus.Upload>>} Promise with tus.Upload instance
   *
   * @example
   * // use in Browser with Uppy upload
   *
   * const uploader = tusky.zip.uploader(vaultId);
   *
   * const uppy = new Uppy({
   *    restrictions: {
   *      allowedFileTypes: ['.zip', 'application/zip', 'application/x-zip-compressed'],
   *      maxFileSize: 1000000000,
   *    },
   *    autoProceed: false
   *  })
   *  .use(Tus, uploader.options);
   *
   * uppy.addFile(file);
   * uppy.upload();
   *
   * @example
   * // use in Nodejs
   *
   * const uploader = tusky.zip.uploader(vaultId, file, {
   *    onSuccess: () => {
   *      console.log('Upload complete');
   *    },
   *    onError: (error) => {
   *      console.log('Upload error', error);
   *    },
   *    onProgress: (progress) => {
   *      console.log('Upload progress', progress);
   *    }
   * });
   *
   * uploader.start();
   *
   */
  public async uploader(
    vaultId: string,
    file: FileSource | any = null,
    options: FileUploadOptions = {},
  ): Promise<tus.Upload> {
    const vault = await this.service.api.getVault(vaultId);

    let fileLike = null;
    if (file) {
      fileLike = await fileSourceToTusFile(file);

      if (fileLike.size === 0) {
        throw new BadRequest(EMPTY_FILE_ERROR_MESSAGE);
      }
    }
    let uploadId = null;

    const upload = new tus.Upload(fileLike as any, {
      endpoint: `${this.service.api.config.apiUrl}/uploads`,
      retryDelays: [0, 500, 2000, 5000],
      metadata: {
        vaultId: vaultId,
        parentId: options?.parentId || vaultId,
        filename: options?.name || fileLike?.name || DEFAULT_FILE_NAME, //auto-populated when using Uppy
        filetype: options?.mimeType || fileLike?.type || DEFAULT_FILE_TYPE, //auto-populated when using Uppy
      },
      uploadDataDuringCreation: true,
      parallelUploads: 1, // tus-nodejs-server does not support parallel uploads yet
      chunkSize: CHUNK_SIZE_IN_BYTES,
      headers: {
        ...((await this.auth.getAuthorizationHeader()) as Record<
          string,
          string
        >),
      },
      httpStack: new EncryptableHttpStack(
        new tus.DefaultHttpStack({}),
        vault,
        this.service.encrypter,
      ),
      removeFingerprintOnSuccess: true,
      onBeforeRequest: async (req: tus.HttpRequest) => {
        if (req.getMethod() === "POST" || req.getMethod() === "PATCH") {
          const xhr = req.getUnderlyingObject();
          if (xhr) {
            xhr.withCredentials = true;
          } else if (uploadId) {
            req.setHeader(
              "Cookie",
              `${UPLOAD_COOKIE_SESSION_NAME}=${uploadId}`,
            );
          }
        }
      },
      onAfterResponse: (req, res) => {
        if (res.getHeader("Location")) {
          uploadId = res.getHeader("Location").split("/").pop();
        }
      },
      onError: options.onError,
      onProgress: options.onProgress,
      onSuccess: options.onSuccess,
    });
    return upload;
  }

  /**
   * Upload file
   * @param  {string} vaultId
   * @param  {FileSource} file
   *    Nodejs: Buffer | Readable | string (path) | ArrayBuffer | Uint8Array
   *    Browser: File | Blob | Uint8Array | ArrayBuffer
   * @param  {FileUploadOptions} options parent id, file name file mime type, etc.
   * @returns {Promise<string>} Promise with upload id
   */
  public async upload(
    vaultId: string,
    file: FileSource,
    options: FileUploadOptions = {},
  ): Promise<string> {
    const upload = await this.uploader(vaultId, file, options);
    await new Promise<void>((resolve, reject) => {
      upload.options.onSuccess = () => {
        if (options.onSuccess) {
          options.onSuccess();
        }
        resolve();
      };
      upload.options.onError = (error) => {
        if (options.onError) {
          options.onError(error);
        }
        reject(error);
      };
      upload.start();
    });
    const uploadId = upload.url.split("/").pop();
    return uploadId;
  }

  /**
   * @param {string} id
   * @returns {Promise<File>}
   */
  public async get(
    id: string,
    options: GetOptions = this.defaultGetOptions,
  ): Promise<File> {
    const getOptions = {
      ...this.defaultGetOptions,
      ...options,
    };
    const nodeProto = await this.service.api.getFile(id);
    return this.service.processFile(nodeProto, getOptions.shouldDecrypt);
  }

  /**
   * @param  {ListOptions} options
   * @returns {Promise<Paginated<File>>} Promise with paginated user files
   */
  public async list(
    options: ListOptions = (this.defaultListOptions = this.defaultListOptions),
  ): Promise<Paginated<File>> {
    validateListPaginatedApiOptions(options);

    const listOptions = {
      ...this.defaultListOptions,
      ...options,
    };
    const response = await this.service.api.getFiles(listOptions);
    const items = [];
    const errors = [];
    const processItem = async (nodeProto: any) => {
      try {
        const node = await this.service.processFile(
          nodeProto,
          listOptions.shouldDecrypt,
        );
        items.push(node);
      } catch (error) {
        errors.push({ id: nodeProto.id, error });
      }
    };
    await processListItems(response.items, processItem);
    return {
      items,
      nextToken: response.nextToken,
      errors,
    };
  }

  /**
   * @param  {ListOptions} options
   * @returns {Promise<Array<File>>} Promise with all user files
   */
  public async listAll(
    options: ListOptions = this.defaultListOptions,
  ): Promise<Array<File>> {
    const list = async (options: ListOptions) => {
      return this.list(options);
    };
    return paginate<File>(list, options);
  }

  /**
   * @param  {string} id file id
   * @param  {string} name new name
   * @returns {Promise<File>}
   */
  public async rename(id: string, name: string): Promise<File> {
    await this.service.setVaultContextFromNodeId(id);
    await this.service.setName(name);
    const fileProto = await this.service.api.updateFile({
      id: id,
      name: this.service.name,
    });
    return this.service.processFile(fileProto, true);
  }

  /**
   * @param  {string} id
   * @param  {string} [parentId] new parent folder id, if no parent id provided will be moved to the vault root.
   * @returns {Promise<File>}
   */
  public async move(id: string, parentId?: string): Promise<File> {
    await this.service.setVaultContextFromNodeId(id);
    return this.service.api.updateFile({
      id: id,
      parentId: parentId ? parentId : this.service.vaultId,
    });
  }

  /**
   * The file will be moved to the trash. The file will be permanently deleted within 30 days.
   * To undo this action, call file.restore() within the 30-day period.
   * @param  {string} id file id
   * @returns {Promise<File>}
   */
  public async delete(id: string): Promise<File> {
    return this.service.api.updateFile({ id: id, status: status.DELETED });
  }

  /**
   * Restores the file from the trash.
   * This action must be performed within 30 days of the file being moved to the trash to prevent permanent deletion.
   * @param  {string} id file id
   * @returns {Promise<File>}
   */
  public async restore(id: string): Promise<File> {
    return this.service.api.updateFile({ id: id, status: status.ACTIVE });
  }

  /**
   * The file will be permanently deleted.
   * This action is irrevocable and can only be performed if the file is already in trash.
   * @param  {string} id file id
   * @returns {Promise<void>}
   */
  public async deletePermanently(id: string): Promise<void> {
    return this.service.api.deleteFile(id);
  }

  public async stream(id: string): Promise<ReadableStream<Uint8Array>> {
    const file = await this.service.api.downloadFile(id, {
      responseType: "stream",
    });
    // TODO: send encryption context directly with the file data
    const fileMetadata = new File(await this.service.api.getFile(id));
    this.service.setEncrypted(fileMetadata.__encrypted__);

    let stream: ReadableStream<Uint8Array>;
    if (!this.service.encrypted) {
      stream = file as ReadableStream<Uint8Array>;
    } else {
      if (!this.service.encrypter) {
        throw new BadRequest(MISSING_ENCRYPTION_ERROR_MESSAGE);
      }
      const aesKey = await this.aesKey(id);
      stream = await decryptStream(
        file as ReadableStream,
        aesKey,
        fileMetadata.chunkSize,
      );
    }
    return stream;
  }

  public async arrayBuffer(id: string): Promise<ArrayBuffer> {
    const stream = await this.stream(id);
    return StreamConverter.toArrayBuffer<Uint8Array>(stream as any);
  }

<<<<<<< HEAD
  /**
   * Subscribe to file create/update events.
   * @param  {string} vaultId
   * @param  {(file: File) => Promise<void>} onSuccess
   * @param  {(error: Error) => void} onError
   * @returns {Subscription}
   * @example
   * // To unsubscribe:
   * const subscription = await tusky.file.subscribe(vaultId, onSuccess, onError);
   * subscription.unsubscribe();
   */
  public async subscribe(
    vaultId: string,
    onSuccess: (file: File) => Promise<void>,
    onError: (error: Error) => void,
  ): Promise<Subscription> {
    await this.service.setVaultContext(vaultId);
    const keys = this.service.keys;
    const encrypter = this.service.encrypter;
    const isEncrypted = this.service.encrypted;
    return (
      this.service.pubsub.client
        .graphql({
          query: onUpdateFile,
          variables: {
            filter: {
              vaultId: { eq: vaultId },
            },
          },
        })
        // @ts-ignore
        .subscribe({
          next: async ({ data }) => {
            const fileProto = data.onUpdateFile;
            if (fileProto && onSuccess) {
              let file = new File(fileProto, keys);
              if (isEncrypted) {
                if (!encrypter) {
                  throw new BadRequest(MISSING_ENCRYPTION_ERROR_MESSAGE);
                }
                await file.decrypt(encrypter);
              }
              if (this.service.vault?.whitelist) {
                // TOOD: avoid additional call
                const decryptedFile = await this.get(file.id);
                file = decryptedFile;
              }
              await onSuccess(file);
            }
          },
          error: (e: Error) => {
            if (onError) {
              onError(e);
            }
          },
        })
    );
  }

=======
>>>>>>> bb14df92
  protected async aesKey(id: string): Promise<CryptoKey | null> {
    const fileMetadata = await this.get(id);
    if (!fileMetadata.encryptedAesKey) {
      return null;
    }
    if (!fileMetadata.encryptedAesKey) {
      throw new IncorrectEncryptionKey(
        new Error("Missing file encryption context."),
      );
    }

    const vaultEncryption = new VaultEncryption({
      vaultKeys: fileMetadata.__keys__,
      userEncrypter: this.service.encrypter,
    });
    const aesKey = await vaultEncryption.decryptAesKey(
      fileMetadata.encryptedAesKey,
    );
    return aesKey;
  }
}

export type FileUploadResult = {
  resourceUri: string[];
  resourceHash?: string;
  numberOfChunks?: number;
  chunkSize?: number;
  iv?: string[];
  encryptedKey?: string;
};

export type Hooks = {
  onProgress?: ((bytesSent: number, bytesTotal: number) => void) | null;
  onChunkComplete?:
    | ((chunkSize: number, bytesAccepted: number, bytesTotal: number) => void)
    | null;
  onSuccess?: (() => void) | null;
  onError?: ((error: Error | tus.DetailedError) => void) | null;
};

export type FileMetadataOptions = {
  name?: string;
  mimeType?: string;
  lastModified?: number;
};

export type FileLocationOptions = {
  parentId?: string;
};

export type FileGetOptions = FileDownloadOptions & {
  responseType?: "arraybuffer" | "stream";
};

export const onUpdateFile = `subscription OnUpdateFile($filter: ModelSubscriptionFileFilterInput) {
  onUpdateFile(filter: $filter) {
    id
    owner
    vaultId
    parentId
    uploadId
    partition
    name
    size
    status
    chunkSize
    numberOfChunks
    storedEpoch
    endEpoch
    blobId
    quiltId
    quiltPatchId
    network
    blobObjectId
    ref
    erasureCodeType
    certifiedEpoch
    mimeType
    encryptedAesKey
    expiresAt
    storedAt
    encodedAt
    createdAt
    updatedAt
    __typename
  }
}
`;

export { FileModule };<|MERGE_RESOLUTION|>--- conflicted
+++ resolved
@@ -366,68 +366,6 @@
     return StreamConverter.toArrayBuffer<Uint8Array>(stream as any);
   }
 
-<<<<<<< HEAD
-  /**
-   * Subscribe to file create/update events.
-   * @param  {string} vaultId
-   * @param  {(file: File) => Promise<void>} onSuccess
-   * @param  {(error: Error) => void} onError
-   * @returns {Subscription}
-   * @example
-   * // To unsubscribe:
-   * const subscription = await tusky.file.subscribe(vaultId, onSuccess, onError);
-   * subscription.unsubscribe();
-   */
-  public async subscribe(
-    vaultId: string,
-    onSuccess: (file: File) => Promise<void>,
-    onError: (error: Error) => void,
-  ): Promise<Subscription> {
-    await this.service.setVaultContext(vaultId);
-    const keys = this.service.keys;
-    const encrypter = this.service.encrypter;
-    const isEncrypted = this.service.encrypted;
-    return (
-      this.service.pubsub.client
-        .graphql({
-          query: onUpdateFile,
-          variables: {
-            filter: {
-              vaultId: { eq: vaultId },
-            },
-          },
-        })
-        // @ts-ignore
-        .subscribe({
-          next: async ({ data }) => {
-            const fileProto = data.onUpdateFile;
-            if (fileProto && onSuccess) {
-              let file = new File(fileProto, keys);
-              if (isEncrypted) {
-                if (!encrypter) {
-                  throw new BadRequest(MISSING_ENCRYPTION_ERROR_MESSAGE);
-                }
-                await file.decrypt(encrypter);
-              }
-              if (this.service.vault?.whitelist) {
-                // TOOD: avoid additional call
-                const decryptedFile = await this.get(file.id);
-                file = decryptedFile;
-              }
-              await onSuccess(file);
-            }
-          },
-          error: (e: Error) => {
-            if (onError) {
-              onError(e);
-            }
-          },
-        })
-    );
-  }
-
-=======
->>>>>>> bb14df92
   protected async aesKey(id: string): Promise<CryptoKey | null> {
     const fileMetadata = await this.get(id);
     if (!fileMetadata.encryptedAesKey) {
