import { FileSource, fileSourceToTusFile } from "@env/types/file";
import { status } from "../constants";
import { ApiClient } from "../api/api-client";
import { BadRequest } from "../errors/bad-request";
import { StreamConverter } from "../util/stream-converter";
import { File, FileDownloadOptions, FileUploadOptions } from "../types";
import { GetOptions, ListOptions, validateListPaginatedApiOptions } from "../types/query-options";
import { Paginated } from "../types/paginated";
import { paginate, processListItems } from "./common";
import { ReadableStream } from 'web-streams-polyfill/ponyfill/es2018';
import { FileService } from './service/file';
import { ServiceConfig } from './service/service';
import { base64ToJson } from "../crypto";
import { AUTH_TAG_LENGTH_IN_BYTES, decryptStream, decryptWithPrivateKey, importKeyFromArray, importKeyFromBase64, IV_LENGTH_IN_BYTES } from "../crypto/lib";
import * as tus from 'tus-js-client'
import { Auth } from "../auth";
import { IncorrectEncryptionKey } from "../errors/incorrect-encryption-key";
import { EncryptableHttpStack } from "../crypto/tus/http-stack";
import { X25519EncryptedPayload } from "../crypto/types";
<<<<<<< HEAD
import Encrypter from "crypto/encrypter";
=======
import { onUpdateFile } from '@akord/carmella-gql/dist/types/subscriptions';
import { Subscription } from "rxjs";
>>>>>>> 9e9478b1

export const DEFAULT_FILE_TYPE = "text/plain";
export const DEFAULT_FILE_NAME = "unnamed";

export const BYTES_IN_MB = 1000000;
export const CHUNK_SIZE_IN_BYTES = 5 * BYTES_IN_MB;
export const ENCRYPTED_CHUNK_SIZE_IN_BYTES = CHUNK_SIZE_IN_BYTES + AUTH_TAG_LENGTH_IN_BYTES + IV_LENGTH_IN_BYTES;

export const UPLOADER_SERVER_MAX_CONNECTIONS_PER_CLIENT = 20;
export const EMPTY_FILE_ERROR_MESSAGE = "Cannot upload an empty file";


class FileModule {

  protected contentType = null as string;
  protected client: ApiClient;
  protected type: "File";

  protected service: FileService;
  protected parentId?: string;

  protected defaultListOptions = {
    shouldDecrypt: true,
    parentId: undefined,
  } as ListOptions;

  protected defaultGetOptions = {
    shouldDecrypt: true,
  } as GetOptions;

  protected defaultCreateOptions = {
    parentId: undefined,
  };

  protected auth: Auth;

  constructor(config?: ServiceConfig) {
    this.service = new FileService(config);
    this.auth = config.auth;
  }

  /**
   * Generate preconfigured Tus uploader
   * @param  {string} vaultId
   * @param  {FileSource} file 
   *    Nodejs: Buffer | Readable | string (path) | ArrayBuffer | Uint8Array
   *    Browser: File | Blob | Uint8Array | ArrayBuffer
   * @param  {FileUploadOptions} options parent id, file name file mime type, etc
   * @returns Promise with tus.Upload instance
   * 
   *
   * <b>Example 1 - use in Browser with Uppy upload</b>
   * 
   * const uploader = akord.zip.uploader(vaultId)
   * 
   * const uppy = new Uppy({
   *    restrictions: {
   *      allowedFileTypes: ['.zip', 'application/zip', 'application/x-zip-compressed'],
   *      maxFileSize: 1000000000,
   *    },
   *    autoProceed: false
   *  })
   *  .use(Tus, uploader.options)
   * 
   * uppy.addFile(file)
   * uppy.upload()
   * 
   * 
   * <b>Example 2 - use in Nodejs</b>
   * 
   * const uploader = akord.zip.uploader(vaultId, file, {
   *    onSuccess: () => {
   *      console.log('Upload complete');
   *    },
   *    onError: (error) => {
   *      console.log('Upload error', error);
   *    },
   *    onProgress: (progress) => {
   *      console.log('Upload progress', progress);
   *    }
   * })
   * 
   * uploader.start()
   * 
   */
  public async uploader(
    vaultId: string,
    file: FileSource = null,
    options: FileUploadOptions = {}
  ): Promise<tus.Upload> {
    const vault = await this.service.api.getVault(vaultId);

    let fileLike = null;
    if (file) {
      fileLike = await fileSourceToTusFile(file);

      if (fileLike.size === 0) {
        throw new BadRequest(EMPTY_FILE_ERROR_MESSAGE);
      }
    }

    const upload = new tus.Upload(fileLike as any, {
      endpoint: `${this.service.api.config.apiUrl}/uploads`,
      retryDelays: [0, 500, 2000, 5000],
      metadata: {
        vaultId: vaultId,
        parentId: options?.parentId || vaultId,
        filename: options?.name || fileLike?.name || DEFAULT_FILE_NAME, //auto-populated when using Uppy
        filetype: options?.mimeType || fileLike?.type || DEFAULT_FILE_TYPE, //auto-populated when using Uppy
      },
      uploadDataDuringCreation: true,
      parallelUploads: 1, // tus-nodejs-server does not support parallel uploads yet
      chunkSize: CHUNK_SIZE_IN_BYTES,
      headers: {
        ...(await this.auth.getAuthorizationHeader() as Record<string, string>),
      },
      httpStack: new EncryptableHttpStack(new tus.DefaultHttpStack({}), vault, this.service.encrypter),
      removeFingerprintOnSuccess: true,
      onError: options.onError,
      onProgress: options.onProgress,
      onSuccess: options.onSuccess,
    })
    return upload;
  }


  /**
   * Upload file
   * @param  {string} vaultId
   * @param  {FileSource} file 
   *    Nodejs: Buffer | Readable | string (path) | ArrayBuffer | Uint8Array
   *    Browser: File | Blob | Uint8Array | ArrayBuffer
   * @param  {FileUploadOptions} options parent id, file name file mime type, etc.
   * @returns Promise with upload id
   */
  public async upload(
    vaultId: string,
    file: FileSource,
    options: FileUploadOptions = {}
  ): Promise<string> {
    const upload = await this.uploader(vaultId, file, options);
    await new Promise<void>((resolve, reject) => {
      upload.options.onSuccess = () => {
        if (options.onSuccess) {
          options.onSuccess();
        }
        resolve();
      };
      upload.options.onError = (error) => {
        if (options.onError) {
          options.onError(error);
        }
        reject(error);
      };
      upload.start();
    });
    const uploadId = upload.url.split('/').pop();
    return uploadId;
  }

  /**
   * Upload batch of files
   * @param  {string} vaultId
   * @param  {{ file: FileSource, options:FileUploadOptions }[] } items files array
   * @param  {FileUploadOptions} options public/private, parent id, vault id, etc.
   * @returns Promise with array of data response & errors if any
   */
  // public async batchUpload(vaultId: string, items: {
  //   file: FileSource,
  //   options?: FileUploadOptions
  // }[]): Promise<{ data: File[], errors: any[] }> {
  //   const batchModule = new BatchModule(this.service);
  //   const { data, errors } = await batchModule.batchUpload(vaultId, items);
  //   return { data, errors };
  // }

  /**
   * @param  {string} id
   * @returns Promise with the decrypted node
   */
  public async get(id: string, options: GetOptions = this.defaultGetOptions): Promise<File> {
    const getOptions = {
      ...this.defaultGetOptions,
      ...options
    }
    const nodeProto = await this.service.api.getFile(id);
    return this.service.processFile(nodeProto, !nodeProto.__public__ && getOptions.shouldDecrypt, nodeProto.__keys__);
  }

  /**
   * @param  {ListOptions} options
   * @returns Promise with paginated user files
   */
  public async list(options: ListOptions = this.defaultListOptions = this.defaultListOptions): Promise<Paginated<File>> {
    validateListPaginatedApiOptions(options);

    const listOptions = {
      ...this.defaultListOptions,
      ...options
    }
    const response = await this.service.api.getFiles(listOptions);
    const items = [];
    const errors = [];
    const processItem = async (nodeProto: any) => {
      try {
        const node = await this.service.processFile(nodeProto, !nodeProto.__public__ && listOptions.shouldDecrypt, nodeProto.__keys__);
        items.push(node);
      } catch (error) {
        errors.push({ id: nodeProto.id, error });
      };
    }
    await processListItems(response.items, processItem);
    return {
      items,
      nextToken: response.nextToken,
      errors
    }
  }

  /**
   * @param  {ListOptions} options
   * @returns Promise with all user files
   */
  public async listAll(options: ListOptions = this.defaultListOptions): Promise<Array<File>> {
    const list = async (options: ListOptions) => {
      return this.list(options);
    }
    return paginate<File>(list, options);
  }

  /**
   * @param  {string} id file id
   * @param  {string} name new name
   * @returns Promise with corresponding transaction id
   */
  public async rename(id: string, name: string): Promise<File> {
    await this.service.setVaultContextFromNodeId(id);
    await this.service.setName(name);
    const fileProto = await this.service.api.updateFile({ id: id, name: this.service.name });
    return this.service.processFile(fileProto, !fileProto.__public__, fileProto.__keys__);
  }

  /**
   * @param  {string} id
   * @param  {string} [parentId] new parent folder id, if no parent id provided will be moved to the vault root.
   * @returns Promise with corresponding transaction id
   */
  public async move(id: string, parentId?: string): Promise<File> {
    await this.service.setVaultContextFromNodeId(id);
    return this.service.api.updateFile({ id: id, parentId: parentId ? parentId : this.service.vaultId });
  }

  /**
   * The file will be moved to the trash. The file will be permanently deleted within 30 days.
   * To undo this action, call file.restore() within the 30-day period.
   * @param  {string} id file id
   * @returns Promise with the updated file
   */
  public async delete(id: string): Promise<File> {
    return this.service.api.updateFile({ id: id, status: status.DELETED });
  }

  /**
   * Restores the file from the trash.
   * This action must be performed within 30 days of the file being moved to the trash to prevent permanent deletion.
   * @param  {string} id file id
   * @returns Promise with the updated file
   */
  public async restore(id: string): Promise<File> {
    return this.service.api.updateFile({ id: id, status: status.ACTIVE });
  }

  /**
   * The file will be permanently deleted.
   * This action is irrevocable and can only be performed if the file is already in trash.
   * @param  {string} id file id
   * @returns {Promise<void>}
   */
  public async deletePermanently(id: string): Promise<void> {
    return this.service.api.deleteFile(id);
  }

  public async stream(id: string): Promise<ReadableStream<Uint8Array>> {
    const file = await this.service.api.downloadFile(id, { responseType: 'stream', public: false });
    // TODO: send encryption context directly with the file data
    const fileMetadata = new File(await this.service.api.getFile(id));
    this.service.setIsPublic(false);

    let stream: ReadableStream<Uint8Array>;
    if (fileMetadata.__public__) {
      stream = file as ReadableStream<Uint8Array>;
    } else {
      const aesKey = await this.aesKey(id);
      const aesCryptoKey = await importKeyFromBase64(aesKey);
      stream = await decryptStream(file as ReadableStream, aesCryptoKey, fileMetadata.chunkSize);
    }
    return stream;
  }

  public async arrayBuffer(id: string): Promise<ArrayBuffer> {
    const stream = await this.stream(id);
    return StreamConverter.toArrayBuffer<Uint8Array>(stream as any);
  }

  /**
   * Subscribe to file create/update events.
   * 
   * To unsubscribe:
   * const subscription = subscribe(vaultId, onSuccess, onError)
   * subscription.unsubscribe()
   * 
   * @param  {string} vaultId
   * @param  {(file: File) => Promise<void>} onSuccess
   * @param  {(error: Error) => void} onError
   * @returns {Subscription}
   */
  public async subscribe(vaultId: string, onSuccess: (file: File) => Promise<void>, onError: (error: Error) => void): Promise<Subscription> {
    await this.service.setVaultContext(vaultId);
    const keys = this.service.keys;
    const encrypter = this.service.encrypter;
    const isPublic = this.service.isPublic;
    return this.service.pubsub.client.graphql({
      query: onUpdateFile,
      variables: {
          filter: {
            vaultId: { eq: vaultId }
          }
      }
    }).subscribe({
      next: async ({ data }) => {
        const fileProto = data.onUpdateFile;
        if (fileProto && onSuccess) {
          const file = new File(fileProto, keys);
          if (!isPublic) {
            await file.decrypt(encrypter);
          }
          await onSuccess(file);
        }
      },
      error: (e: Error) => {
          if (onError) {
              onError(e);
          }
      }
    });
  }

  protected async aesKey(id: string): Promise<string | null> {
    const fileMetadata = await this.get(id);
    if (!fileMetadata.encryptedAesKey) {
      return null;
    }
    const encryptedAesKey = base64ToJson(fileMetadata.encryptedAesKey) as X25519EncryptedPayload;

    if (!fileMetadata.encryptedAesKey) {
      throw new IncorrectEncryptionKey(new Error("Missing file encryption context."));
    }
    // decrypt vault's private key
    const vaultEncPrivateKey = fileMetadata.__keys__.find((key) => key.publicKey === encryptedAesKey.publicKey).encPrivateKey;
    const privateKey = await this.service.encrypter.decrypt(vaultEncPrivateKey);

    // decrypt AES key with vault's private key
    const decryptedKey = await decryptWithPrivateKey(privateKey, encryptedAesKey);
<<<<<<< HEAD
    const aesKey = await importKeyFromArray(decryptedKey);
=======
    const aesKey = arrayToString(decryptedKey);
>>>>>>> 9e9478b1
    return aesKey;
  }
}

export type FileUploadResult = {
  resourceUri: string[],
  resourceHash?: string,
  numberOfChunks?: number,
  chunkSize?: number,
  iv?: string[]
  encryptedKey?: string
}

export type Hooks = {
  onProgress?: ((bytesSent: number, bytesTotal: number) => void) | null,
  onChunkComplete?: ((chunkSize: number, bytesAccepted: number, bytesTotal: number) => void) | null,
  onSuccess?: (() => void) | null,
  onError?: ((error: Error | tus.DetailedError) => void) | null,
}

export type FileMetadataOptions = {
  name?: string,
  mimeType?: string,
  lastModified?: number
}

export type FileLocationOptions = {
  parentId?: string
}

export type FileGetOptions = FileDownloadOptions & {
  responseType?: 'arraybuffer' | 'stream',
}

export {
  FileModule
}<|MERGE_RESOLUTION|>--- conflicted
+++ resolved
@@ -17,12 +17,8 @@
 import { IncorrectEncryptionKey } from "../errors/incorrect-encryption-key";
 import { EncryptableHttpStack } from "../crypto/tus/http-stack";
 import { X25519EncryptedPayload } from "../crypto/types";
-<<<<<<< HEAD
-import Encrypter from "crypto/encrypter";
-=======
 import { onUpdateFile } from '@akord/carmella-gql/dist/types/subscriptions';
 import { Subscription } from "rxjs";
->>>>>>> 9e9478b1
 
 export const DEFAULT_FILE_TYPE = "text/plain";
 export const DEFAULT_FILE_NAME = "unnamed";
@@ -316,8 +312,7 @@
       stream = file as ReadableStream<Uint8Array>;
     } else {
       const aesKey = await this.aesKey(id);
-      const aesCryptoKey = await importKeyFromBase64(aesKey);
-      stream = await decryptStream(file as ReadableStream, aesCryptoKey, fileMetadata.chunkSize);
+      stream = await decryptStream(file as ReadableStream, aesKey, fileMetadata.chunkSize);
     }
     return stream;
   }
@@ -370,7 +365,7 @@
     });
   }
 
-  protected async aesKey(id: string): Promise<string | null> {
+  protected async aesKey(id: string): Promise<CryptoKey | null> {
     const fileMetadata = await this.get(id);
     if (!fileMetadata.encryptedAesKey) {
       return null;
@@ -386,11 +381,7 @@
 
     // decrypt AES key with vault's private key
     const decryptedKey = await decryptWithPrivateKey(privateKey, encryptedAesKey);
-<<<<<<< HEAD
     const aesKey = await importKeyFromArray(decryptedKey);
-=======
-    const aesKey = arrayToString(decryptedKey);
->>>>>>> 9e9478b1
     return aesKey;
   }
 }
