import { membershipStatus, role } from "../constants";
import { Vault, VaultCreateOptions } from "../types/vault";
import { ListOptions, VaultGetOptions, validateListPaginatedApiOptions } from "../types/query-options";
import { Paginated } from "../types/paginated";
import { paginate, processListItems } from "./common";
import { MembershipService } from "./service/membership";
import { VaultService } from "./service/vault";
import { ServiceConfig } from ".";
import { arrayToBase64, generateKeyPair, jsonToBase64 } from "../crypto";
import { EncryptedVaultKeyPair, Membership, MembershipAirdropOptions, OwnerAccess, RoleType, VaultUpdateOptions } from "../types";
import { Ed25519Keypair } from "@mysten/sui/keypairs/ed25519";
import { UserEncryption } from "../crypto/user-encryption";
import * as pwd from "micro-key-producer/password.js";
import { randomBytes } from '@noble/hashes/utils';

const DEFAULT_AIRDROP_ACCESS_ROLE = role.VIEWER;

class VaultModule {
  protected service: VaultService;

  constructor(config?: ServiceConfig) {
    this.service = new VaultService(config);
  }

  protected defaultListOptions = {
    shouldDecrypt: true,
  } as ListOptions;

  protected defaultGetOptions = {
    shouldDecrypt: true,
    deep: false
  } as VaultGetOptions;

  protected defaultCreateOptions = {
    encrypted: true,
    description: undefined,
  } as VaultCreateOptions;

  /**
   * @param  {string} vaultId
   * @returns Promise with the decrypted vault
   */
  public async get(vaultId: string, options: VaultGetOptions = this.defaultGetOptions): Promise<Vault> {
    const getOptions = {
      ...this.defaultGetOptions,
      ...options
    }
    const result = await this.service.api.getVault(vaultId, getOptions);
    return this.service.processVault(result, result.encrypted && getOptions.shouldDecrypt, result.__keys__);
  }

  /**
   * @param  {ListOptions} options
   * @returns Promise with paginated user vaults
   */
  public async list(options: ListOptions = this.defaultListOptions): Promise<Paginated<Vault>> {
    validateListPaginatedApiOptions(options);
    const listOptions = {
      ...this.defaultListOptions,
      ...options
    }
    const response = await this.service.api.getVaults(listOptions);
    const items = [];
    const errors = [];
    const processVault = async (vaultProto: Vault) => {
      try {
        const node = await this.service.processVault(vaultProto, listOptions.shouldDecrypt, vaultProto.keys);
        items.push(node);
      } catch (error) {
        errors.push({ id: vaultProto.id, error });
      };
    }
    await processListItems(response.items, processVault);
    return {
      items,
      nextToken: response.nextToken,
      errors
    }
  }

  /**
   * @param  {ListOptions} options
   * @returns Promise with currently authenticated user vaults
   */
  public async listAll(options: ListOptions = this.defaultListOptions): Promise<Array<Vault>> {
    const list = async (listOptions: ListOptions) => {
      return this.list(listOptions);
    }
    return paginate<Vault>(list, options);
  }

  /**
   * @param  {string} name new vault name
   * @param  {VaultCreateOptions} options public/private, description, tags, etc.
   * @returns Promise with newly created vault
   */
  public async create(name: string, options: VaultCreateOptions = this.defaultCreateOptions): Promise<Vault> {
    const createOptions = {
      ...this.defaultCreateOptions,
      ...options
    }

    this.service.setEncrypted(createOptions.encrypted);

    const memberService = new MembershipService(this.service);
    memberService.setVaultId(this.service.vaultId);

    if (this.service.encrypted) {
      const vaultKeyPair = await generateKeyPair();
      this.service.setDecryptedKeys([{
        publicKey: vaultKeyPair.publicKey,
        privateKey: vaultKeyPair.privateKey
      }]);
      // encrypt vault private key to user public key
      const encryptedVaultPrivateKey = await this.service.encrypter.encrypt(vaultKeyPair.privateKey)
      const keys = [{
        publicKey: arrayToBase64(vaultKeyPair.publicKey),
        encPrivateKey: encryptedVaultPrivateKey
      }];
      this.service.setKeys(keys);
    }

    await this.service.setName(name);
    if (createOptions.description) {
      await this.service.setDescription(createOptions.description);
    }

    const vault = await this.service.api.createVault({
      name: this.service.name,
      description: this.service.description,
      encrypted: this.service.encrypted,
      tags: createOptions.tags,
      keys: this.service.keys
    });

    // if (!this.service.api.autoExecute) {
    //   const signature = await this.service.signer.sign(bytes);
    //   await this.service.api.postTransaction(digest, signature);
    // }
    return this.service.processVault(vault, true, this.service.keys);
  }

  /**
   * @param id vault id
   * @param name new vault name
   * @returns Promise with vault object
   */
  public async rename(id: string, name: string): Promise<Vault> {
    await this.service.setVaultContext(id);
    await this.service.setName(name);

    const vault = await this.service.api.updateVault({ id: id, name: this.service.name });
    return this.service.processVault(vault, true, this.service.keys);
  }

  /**
<<<<<<< HEAD
   * Delete the vault
   * This action must be performed only for vault with no contents, it will fail if the vault is not empty.
=======
   * Update vault metadata: name, description, tags
   * @param id vault id
   * @param updates vault metadata updates
   * @returns Promise with vault object
   */
  public async update(id: string, updates: VaultUpdateOptions): Promise<Vault> {
    await this.service.setVaultContext(id);

    if (updates.name) {
      await this.service.setName(updates.name);
    }

    if (updates.description) {
      await this.service.setDescription(updates.description);
    }

    const vault = await this.service.api.updateVault({
      id: id,
      name: this.service.name,
      description: this.service.description,
      tags: updates.tags,
    });
    return this.service.processVault(vault, true, this.service.keys);
  }

  /**
   * The vault will be moved to the trash. All vault data will be permanently deleted within 30 days.
   * To undo this action, call vault.restore() within the 30-day period.
>>>>>>> 7f5e54d3
   * @param id vault id
   * @returns {Promise<void>}
   */
  public async delete(id: string): Promise<void> {
    return this.service.api.deleteVault(id);
  }

  /**
   * Airdrop access to the vault directly through public keys
   * @param  {string} vaultId
   * @param  {MembershipAirdropOptions} options airdrop options
   * @returns Promise with new membership
   */
  public async airdropAccess(vaultId: string, options: MembershipAirdropOptions = {
    role: DEFAULT_AIRDROP_ACCESS_ROLE
  }): Promise<{ identityPrivateKey: string, password: string, membership: Membership }> {
    await this.service.setVaultContext(vaultId);

    const memberService = new MembershipService(this.service);
    memberService.setVaultId(this.service.vaultId);

    // generate member identity key pair for authentication
    const memberKeyPair = new Ed25519Keypair();

    let keys: EncryptedVaultKeyPair[];
    let userEncPrivateKey: string;
    let password: string;
<<<<<<< HEAD
    if (this.service.encrypted) {
      password = options.password ? options.password : generateRandomPassword();
=======
    let ownerAccessJson = {
      identityPrivateKey: memberKeyPair.getSecretKey()
    } as OwnerAccess;
    let ownerAccess: string;

    if (!this.service.isPublic) {
      if (options.password) {
        password = options.password;
      } else {
        // generate password & add it for owner access
        password = generateRandomPassword(16);
        ownerAccessJson.password = password;
      }
      // encrypt owner access
      ownerAccess = await this.service.encrypter.encrypt(jsonToBase64(ownerAccessJson));

>>>>>>> 7f5e54d3
      const { encPrivateKey, keyPair } = await new UserEncryption().setupPassword(password, false);
      userEncPrivateKey = encPrivateKey;
      keys = await memberService.prepareMemberKeys(arrayToBase64(keyPair.publicKey));
    } else {
      ownerAccess = jsonToBase64(ownerAccessJson);
    }

    const membership = await this.service.api.createMembership({
      vaultId: vaultId,
      address: memberKeyPair.toSuiAddress(),
      allowedStorage: options.allowedStorage,
      allowedPaths: options.allowedPaths,
      expiresAt: options.expiresAt,
      name: options.name,
      role: options.role || DEFAULT_AIRDROP_ACCESS_ROLE,
      keys: keys,
      encPrivateKey: userEncPrivateKey,
      ownerAccess: ownerAccess
    });

    return {
      identityPrivateKey: memberKeyPair.getSecretKey(),
      password: password,
      membership: await memberService.processMembership(membership, this.service.vault.owner === this.service.address)
    }
  }


  /**
   * Revoke member access
   * If private vault, vault keys will be rotated & distributed to all valid members
   * @param  {string} id membership id
   * @returns Promise with the updated membership
   */
  public async revokeAccess(id: string): Promise<Membership> {
    const memberService = new MembershipService(this.service);
    await memberService.setVaultContextFromMembershipId(id);

    // TODO: rotate member keys
    // let keys: Map<string, EncryptedVaultKeyPair[]>;
    // if (!this.service.isPublic) {
    //   const memberships = await this.members(this.service.vaultId);

    //   const activeMembers = memberships.filter((member: Membership) =>
    //     member.id !== id // filter out the member being revoked
    //     && (member.status === membershipStatus.ACCEPTED || member.status === membershipStatus.PENDING));

    //     console.log(activeMembers)
    //   // rotate keys for all active members
    //   const memberPublicKeys = new Map<string, string>();
    //   await Promise.all(activeMembers.map(async (member: Membership) => {
    //     const { publicKey } = await this.service.api.getUserPublicData(member.email);
    //     memberPublicKeys.set(member.id, publicKey);
    //   }));
    //   const { memberKeys } = await memberService.rotateMemberKeys(memberPublicKeys);
    //   keys = memberKeys;
    // }

    const membership = await this.service.api.updateMembership({
      id: id,
      status: membershipStatus.REVOKED,
      // keys: keys
    });
    return new Membership(membership);
  }

  /**
   * @param  {string} id membership id
   * @param  {RoleType} role VIEWER/CONTRIBUTOR/OWNER
   * @returns Promise with corresponding transaction id
   */
  public async changeAccess(id: string, role: RoleType): Promise<Membership> {
    const membership = await this.service.api.updateMembership({
      id: id,
      role: role
    });
    return new Membership(membership);
  }

  /**
  * Retrieve all vault members
  * @param  {string} vaultId
  * @returns Promise with members array
  */
  public async members(vaultId: string): Promise<Array<Membership>> {
    const memberships = await this.service.api.getMembers(vaultId) as any;
    await this.service.setVaultContext(vaultId);
    const memberService = new MembershipService(this.service);
    return Promise.all(memberships.items?.map(async (member: Membership) => memberService.processMembership(member, this.service.vault.owner === this.service.address)));
  }
};

function generateRandomPassword() {
  const seed = randomBytes(32);
  return pwd.secureMask.apply(seed).password;
}

export {
  VaultModule
}<|MERGE_RESOLUTION|>--- conflicted
+++ resolved
@@ -154,10 +154,6 @@
   }
 
   /**
-<<<<<<< HEAD
-   * Delete the vault
-   * This action must be performed only for vault with no contents, it will fail if the vault is not empty.
-=======
    * Update vault metadata: name, description, tags
    * @param id vault id
    * @param updates vault metadata updates
@@ -184,9 +180,8 @@
   }
 
   /**
-   * The vault will be moved to the trash. All vault data will be permanently deleted within 30 days.
-   * To undo this action, call vault.restore() within the 30-day period.
->>>>>>> 7f5e54d3
+   * Delete the vault
+   * This action must be performed only for vault with no contents, it will fail if the vault is not empty.
    * @param id vault id
    * @returns {Promise<void>}
    */
@@ -214,27 +209,22 @@
     let keys: EncryptedVaultKeyPair[];
     let userEncPrivateKey: string;
     let password: string;
-<<<<<<< HEAD
-    if (this.service.encrypted) {
-      password = options.password ? options.password : generateRandomPassword();
-=======
     let ownerAccessJson = {
       identityPrivateKey: memberKeyPair.getSecretKey()
     } as OwnerAccess;
     let ownerAccess: string;
 
-    if (!this.service.isPublic) {
+    if (this.service.encrypted) {
       if (options.password) {
         password = options.password;
       } else {
         // generate password & add it for owner access
-        password = generateRandomPassword(16);
+        password = generateRandomPassword();
         ownerAccessJson.password = password;
       }
       // encrypt owner access
       ownerAccess = await this.service.encrypter.encrypt(jsonToBase64(ownerAccessJson));
 
->>>>>>> 7f5e54d3
       const { encPrivateKey, keyPair } = await new UserEncryption().setupPassword(password, false);
       userEncPrivateKey = encPrivateKey;
       keys = await memberService.prepareMemberKeys(arrayToBase64(keyPair.publicKey));
