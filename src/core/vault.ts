--- conflicted
+++ resolved
@@ -1,4 +1,4 @@
-import { role } from "../constants";
+import { role, membershipStatus } from "../constants";
 import { Vault, VaultCreateOptions } from "../types/vault";
 import {
   ListOptions,
@@ -273,7 +273,7 @@
       const { encPrivateKey, keypair } =
         await new UserEncryption().setupPassword(password, false);
       userEncPrivateKey = encPrivateKey;
-      userPublicKey = arrayToBase64(keyPair.getPublicKey());
+      userPublicKey = arrayToBase64(keypair.getPublicKey());
       keys = await memberService.prepareMemberKeys(
         arrayToBase64(keypair.publicKey),
       );
@@ -308,23 +308,16 @@
   /**
    * Revoke member access\
    * If private vault, vault keys will be rotated & distributed to all valid members
-<<<<<<< HEAD
-   * @param  {string} membershipId membership id
+   * @param  {string} id membership id
    * @param  {boolean} shouldRotateKeys indicate whether should rotate vault keys, default to true
-   * @returns Promise with the updated membership
+   * @returns {Promise<void>}
    */
   public async revokeAccess(
-    membershipId: string,
+    id: string,
     shouldRotateKeys: boolean = true,
-  ): Promise<Membership> {
-=======
-   * @param  {string} id membership id
-   * @returns {Promise<void>}
-   */
-  public async revokeAccess(id: string): Promise<void> {
->>>>>>> 9845b648
+  ): Promise<void> {
     const memberService = new MembershipService(this.service);
-    await memberService.setVaultContextFromMembershipId(membershipId);
+    await memberService.setVaultContextFromMembershipId(id);
 
     let keys: Map<string, EncryptedVaultKeyPair[]>;
     if (memberService.encrypted && shouldRotateKeys) {
@@ -332,7 +325,7 @@
 
       const activeMembers = memberships.filter(
         (member: Membership) =>
-          member.id !== membershipId && // filter out the member being revoked
+          member.id !== id && // filter out the member being revoked
           member.status === membershipStatus.ACCEPTED,
       );
 
@@ -353,16 +346,9 @@
       }
     }
 
-<<<<<<< HEAD
-    const membership = await this.service.api.updateMembership({
-      id: membershipId,
-      status: membershipStatus.REVOKED,
-      keys: keys ? mapToObject(keys) : undefined,
-=======
     await this.service.api.deleteMembership({
       id: id,
-      // keys: keys
->>>>>>> 9845b648
+      keys: keys ? mapToObject(keys) : undefined,
     });
   }
 
