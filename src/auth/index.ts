import { AxiosRequestHeaders } from "axios";
import { Unauthorized } from "../errors/unauthorized";
<<<<<<< HEAD
import { logger } from "../logger";
=======
import { Logger } from "../logger";
>>>>>>> 41e1dc69
import { AuthProvider, AuthTokenProvider, AuthType, OAuthConfig, WalletConfig, WalletType } from "../types/auth";
import { Conflict } from "../errors/conflict";
import { Ed25519Keypair } from "@mysten/sui/dist/cjs/keypairs/ed25519";
import { OAuth } from "./oauth";
import { verifyPersonalMessageSignature } from '@mysten/sui/verify';
import AkordApi from "../api/akord-api";
import { Env } from "../env";
import { decode, DEFAULT_STORAGE, JWTClient } from "./jwt";

export type SignPersonalMessageClient = (
  message: { message: Uint8Array },
  callbacks: {
    onSuccess: (data: { signature: string }) => void;
    onError: (error: Error) => void;
  }
) => void;

export class Auth {
  private static env: Env;

  public static authTokenProvider: AuthTokenProvider;

  private static authType: AuthType;

  private static jwtClient: JWTClient;

  // OAuth
  private static authProvider: AuthProvider;
  private static clientId: string;
  private static redirectUri: string; // OAuth callback url
  private static storage: Storage; // tokens storage

  // Wallet-based auth
  private static walletType: WalletType;
  private static walletSignFnClient: SignPersonalMessageClient | null;
  private static walletSigner: Ed25519Keypair | null;

  // API key auth
  private static apiKey: string

  private constructor() { }

  public static configure(options: AuthOptions = { authType: "OAuth" }) {
    // reset previous configuration
    this.authType = options.authType;
    this.apiKey = options.apiKey;
    this.env = options.env;
    this.authTokenProvider = options.authTokenProvider;
    // walet-based auth
    this.walletType = options.walletType;
    this.walletSignFnClient = options.walletSignFnClient;
    this.walletSigner = options.walletSigner;
    // Oauth
    this.authProvider = options.authProvider;
    this.clientId = options.clientId;
    this.redirectUri = options.redirectUri;
    this.storage = options.storage || DEFAULT_STORAGE;
<<<<<<< HEAD
    this.jwtClient = new JWTClient({ storage: this.storage });
=======
    this.jwtClient = new JWTClient({ storage: this.storage, env: this.env });
  }

  public static setEnv(env: Env) {
    this.env = env;
    this.jwtClient = new JWTClient({ storage: this.storage, env: this.env });
>>>>>>> 41e1dc69
  }

  public static async signIn(): Promise<{ address?: string }> {
    switch (this.authType) {
      case "Wallet": {
        const message = new TextEncoder().encode("hello");
        let signature: string;
        if (this.walletSignFnClient) {
          const res = await new Promise<string>((resolve, reject) => {
            this.walletSignFnClient(
              {
                message: message,
              },
              {
                onSuccess: (data: { signature: string }) => {
                  logger.info("Message signed on client: " + data.signature);
                  resolve(data.signature);
                },
                onError: (error: Error) => {
                  logger.info("Error signing on client: " + error);
                  reject(error);
                },
              }
            );
          });
          signature = res;
        } else if (this.walletSigner) {
          const { signature: res } = await this.walletSigner.signPersonalMessage(message);
          signature = res;
        } else {
          throw new Conflict("Missing wallet signing function for Wallet based auth.");
        }
        const publicKey = await verifyPersonalMessageSignature(message, signature);
        const address = publicKey.toSuiAddress();
        const jwt = await new AkordApi({ debug: true, logToFile: true, env: this.env }).verifyAuthChallenge({ signature });
        this.jwtClient.setIdToken(jwt);
        return { address };
      }
      case "OAuth": {
        const queryString = window.location.search;
        const urlParams = new URLSearchParams(queryString);
        const code = urlParams.get('code');

        const aOuthClient = new OAuth({
          clientId: this.clientId,
          redirectUri: this.redirectUri,
          authProvider: this.authProvider,
          storage: this.storage
        });

        if (code) {
          // step 2: if code is in the URL, exchange it for tokens
          const { address } = await aOuthClient.handleOAuthCallback();
          return { address };
        } else {
          // step 1: if no code in the URL, initiate the OAuth flow
          logger.info('No authorization code found, redirecting to OAuth provider...');
          await aOuthClient.initOAuthFlow();
          return {};
        }
      }
      default:
        throw new Error(`Missing or unsupported auth type for sign in: ${this.authType}`);
    }
  }

  public static signOut(): void {
    // clear auth tokens from the storage
    this.jwtClient.clearTokens();
  }

  public static async initOAuthFlow(): Promise<void> {
    const aOuthClient = new OAuth({
      clientId: this.clientId,
      redirectUri: this.redirectUri,
      authProvider: this.authProvider,
      storage: this.storage
    });
    await aOuthClient.initOAuthFlow();
  }

  public static async handleOAuthCallback(): Promise<{ address: string }> {
    const aOuthClient = new OAuth({
      clientId: this.clientId,
      redirectUri: this.redirectUri,
      authProvider: this.authProvider,
      storage: this.storage
    });
    return aOuthClient.handleOAuthCallback();
  }

  public static async getAuthorizationHeader(): Promise<AxiosRequestHeaders> {
    switch (this.authType) {
      case "ApiKey": {
        if (this.apiKey) {
          return {
            "Api-Key": this.apiKey
          }
        }
        throw new Unauthorized("Please add apiKey into config.");
      }
      case "OAuth": {
        let idToken = this.jwtClient.getIdToken();
        if (!idToken) {
          throw new Unauthorized("Invalid authorization.");
        }
        if (this.jwtClient.isTokenExpiringSoon(idToken)) {
<<<<<<< HEAD
          logger.info('Token is expired or about to expire. Refreshing tokens...');
=======
          Logger.log('Token is expired or about to expire. Refreshing tokens...');
>>>>>>> 41e1dc69
          const oauthClient = new OAuth({
            clientId: this.clientId,
            redirectUri: this.redirectUri,
            authProvider: this.authProvider,
            storage: this.storage
          });
          await oauthClient.refreshTokens();
<<<<<<< HEAD
          logger.info('Tokens refreshed successfully.');
=======
          Logger.log('Tokens refreshed successfully.');
>>>>>>> 41e1dc69
          idToken = this.jwtClient.getIdToken();
        }
        return {
          "Authorization": `Bearer ${idToken}`
        }
      }
      // TODO: consolidate OAuth & Wallet flow with refresh token logic
      case "Wallet": {
        let idToken = this.jwtClient.getIdToken();
        if (!idToken) {
          throw new Unauthorized("Invalid authorization.");
        }
        if (this.jwtClient.isTokenExpiringSoon(idToken, 0)) {
          throw new Unauthorized("JWT is expired, please log in again.");
        }
        return {
          "Authorization": `Bearer ${idToken}`
        }
      }
      case "AuthTokenProvider": {
        try {
          const token = this.authTokenProvider();
          if (token) {
            return {
              "Authorization": `Bearer ${token}`
            }
          }
          throw new Unauthorized("Please add authTokenProvider into config.");
        } catch (e) {
          logger.error(e)
          throw new Unauthorized("Invalid authorization.");
        }
      }
      default:
        throw new Unauthorized(`Missing or unsupported auth type: ${this.authType}`);
    }
  }

  public static getAddress(): string {
    switch (this.authType) {
      case "OAuth":
      case "Wallet": {
        let idToken = this.jwtClient.getIdToken();
        if (idToken) {
          const address = decode(idToken).address;
          return address;
        }
        break;
      }
      case "AuthTokenProvider": {
        const token = this.authTokenProvider();
        if (token) {
          const address = decode(token).address;
          return address;
        }
        break;
      }
      default:
        return undefined;
    }
    return undefined;
  }
}

export type AuthOptions = {
  authType?: AuthType,
  env?: Env,
  authTokenProvider?: AuthTokenProvider
  apiKey?: string,
} & OAuthConfig & WalletConfig<|MERGE_RESOLUTION|>--- conflicted
+++ resolved
@@ -1,10 +1,6 @@
 import { AxiosRequestHeaders } from "axios";
 import { Unauthorized } from "../errors/unauthorized";
-<<<<<<< HEAD
 import { logger } from "../logger";
-=======
-import { Logger } from "../logger";
->>>>>>> 41e1dc69
 import { AuthProvider, AuthTokenProvider, AuthType, OAuthConfig, WalletConfig, WalletType } from "../types/auth";
 import { Conflict } from "../errors/conflict";
 import { Ed25519Keypair } from "@mysten/sui/dist/cjs/keypairs/ed25519";
@@ -62,16 +58,12 @@
     this.clientId = options.clientId;
     this.redirectUri = options.redirectUri;
     this.storage = options.storage || DEFAULT_STORAGE;
-<<<<<<< HEAD
-    this.jwtClient = new JWTClient({ storage: this.storage });
-=======
     this.jwtClient = new JWTClient({ storage: this.storage, env: this.env });
   }
 
   public static setEnv(env: Env) {
     this.env = env;
     this.jwtClient = new JWTClient({ storage: this.storage, env: this.env });
->>>>>>> 41e1dc69
   }
 
   public static async signIn(): Promise<{ address?: string }> {
@@ -179,11 +171,7 @@
           throw new Unauthorized("Invalid authorization.");
         }
         if (this.jwtClient.isTokenExpiringSoon(idToken)) {
-<<<<<<< HEAD
           logger.info('Token is expired or about to expire. Refreshing tokens...');
-=======
-          Logger.log('Token is expired or about to expire. Refreshing tokens...');
->>>>>>> 41e1dc69
           const oauthClient = new OAuth({
             clientId: this.clientId,
             redirectUri: this.redirectUri,
@@ -191,11 +179,7 @@
             storage: this.storage
           });
           await oauthClient.refreshTokens();
-<<<<<<< HEAD
           logger.info('Tokens refreshed successfully.');
-=======
-          Logger.log('Tokens refreshed successfully.');
->>>>>>> 41e1dc69
           idToken = this.jwtClient.getIdToken();
         }
         return {
