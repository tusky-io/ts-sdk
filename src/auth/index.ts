import { AxiosRequestHeaders } from "axios";
import { Unauthorized } from "../errors/unauthorized";
import { logger } from "../logger";
import {
  AuthProvider,
  AuthType,
  OAuthConfig,
  WalletConfig,
} from "../types/auth";
import { Ed25519Keypair } from "@mysten/sui/keypairs/ed25519";
import { OAuth } from "./oauth";
import { TuskyApi } from "../api/tusky-api";
import { Env } from "../types/env";
import { defaultStorage, JWTClient } from "./jwt";
import { BadRequest } from "../errors/bad-request";
import { decodeSuiPrivateKey } from "@mysten/sui/cryptography";
import { retry } from "../api/api-client";
import EnokiClient, { ZkLoginNonceResponse } from "./enoki";

export type SignPersonalMessage = (
  message: { message: Uint8Array },
  callbacks: {
    onSuccess: (data: { signature: string }) => void;
    onError: (error: Error) => void;
  },
) => void;

export type Account = {
  address: string;
  publicKey: Uint8Array;
};

const AUTH_MESSAGE_PREFIX = "tusky:connect:";

export class Auth {
  private env: Env;

  private authType: AuthType;

  private jwtClient: JWTClient;

  // OAuth
  private authProvider: AuthProvider;
  private clientId: string;
  private redirectUri: string; // OAuth callback url
  private storage: Storage; // tokens storage

  // Wallet-based auth
  private signPersonalMessage: SignPersonalMessage | null;
  private account: Account | null;
  private keypair: Ed25519Keypair | null;

  // API key auth
  private apiKey: string;

  constructor(options: AuthConfig = {}) {
    this.env = options.env;

    this.storage = options.storage || defaultStorage();
    this.jwtClient = new JWTClient({ storage: this.storage, env: this.env });

    // walet-based auth
    if (options.wallet) {
      this.signPersonalMessage = options.wallet.signPersonalMessage;
      this.account = options.wallet.account;
      this.keypair =
        options.wallet.keypair ||
        (options.wallet.privateKey &&
          Ed25519Keypair.fromSecretKey(
            decodeSuiPrivateKey(options.wallet.privateKey).secretKey,
          ));
      this.authType = "Wallet";
    }
    // Oauth
    if (options.oauth) {
      this.authProvider = options.oauth.authProvider;
      this.clientId = options.oauth.clientId;
      this.redirectUri = options.oauth.redirectUri;
      this.authType = "OAuth";
    }

    // api key
    if (options.apiKey) {
      this.apiKey = options.apiKey;
      this.authType = "ApiKey";
    }
  }

  /*
   * NOTE: by signing in to Tusky, the user accepts the following terms: https://tusky.com/terms-of-service-consumer
   */
  public async signIn(): Promise<{ address?: string }> {
    switch (this.authType) {
      case "Wallet": {
        let address: string;
        if (this.signPersonalMessage && this.account) {
          address = this.account.address;
        } else if (this.keypair) {
          address = this.keypair.toSuiAddress();
        } else {
          throw new Unauthorized(
            "Missing wallet signing function for Wallet based auth.",
          );
        }
        const api = new TuskyApi({ env: this.env });
        const { nonce } = await api.createAuthChallenge({ address });

        const message = new TextEncoder().encode(AUTH_MESSAGE_PREFIX + nonce);

        let signature: string;
        if (this.signPersonalMessage) {
          const res = await new Promise<string>((resolve, reject) => {
            this.signPersonalMessage(
              {
                message: message,
              },
              {
                onSuccess: (data: { signature: string }) => {
                  logger.info("Message signed on client: " + data.signature);
                  resolve(data.signature);
                },
                onError: (error: Error) => {
                  logger.info("Error signing on client: " + error);
                  reject(error);
                },
              },
            );
          });
          signature = res;
        } else if (this.keypair) {
          const { signature: res } =
            await this.keypair.signPersonalMessage(message);
          signature = res;
        } else {
          throw new Unauthorized(
            "Missing wallet signing function for Wallet based auth.",
          );
        }
        // const publicKey = await verifyPersonalMessageSignature(message, signature);
        // const address = publicKey.toSuiAddress();

        const { idToken } = await api.verifyAuthChallenge({
          signature,
          address,
        });

        this.jwtClient.setAddress(address);
        this.jwtClient.setIdToken(idToken);
        return { address };
      }
      case "OAuth": {
        const queryString = window.location.search;
        const urlParams = new URLSearchParams(queryString);
        const code = urlParams.get("code");

        const aOuthClient = new OAuth({
          clientId: this.clientId,
          redirectUri: this.redirectUri,
          authProvider: this.authProvider,
          storage: this.storage,
          env: this.env,
        });

        if (code) {
          // step 2: if code is in the URL, exchange it for tokens
          const { address } = await aOuthClient.handleOAuthCallback();
          return { address };
        } else {
          // step 1: if no code in the URL, initiate the OAuth flow
          logger.info(
            "No authorization code found, redirecting to OAuth provider...",
          );
          await aOuthClient.initOAuthFlow();
          return {};
        }
      }
      default:
        throw new BadRequest(
          `Missing or unsupported auth type for sign in: ${this.authType}`,
        );
    }
  }

  public signOut(): void {
    // clear auth tokens from the storage
    this.jwtClient.clearTokens();
  }

  public async createAuthorizationUrl(
    ephemeralKeyPair?: Ed25519Keypair,
  ): Promise<{
    oauthUrl: string;
    zkLoginResponse: ZkLoginNonceResponse;
  }> {
    const aOuthClient = new OAuth({
      clientId: this.clientId,
      redirectUri: this.redirectUri,
      authProvider: this.authProvider,
      storage: this.storage,
      env: this.env,
    });
    return aOuthClient.createAuthorizationUrl(ephemeralKeyPair);
  }

  public async initOAuthFlow(): Promise<void> {
    const aOuthClient = new OAuth({
      clientId: this.clientId,
      redirectUri: this.redirectUri,
      authProvider: this.authProvider,
      storage: this.storage,
      env: this.env,
    });
    await aOuthClient.initOAuthFlow();
  }

  public async handleOAuthCallback(): Promise<{ address: string }> {
    const aOuthClient = new OAuth({
      clientId: this.clientId,
      redirectUri: this.redirectUri,
      authProvider: this.authProvider,
      storage: this.storage,
      env: this.env,
    });
    return aOuthClient.handleOAuthCallback();
  }

  public async getAuthorizationHeader(): Promise<AxiosRequestHeaders> {
    switch (this.authType) {
      case "ApiKey": {
        if (this.apiKey) {
          return {
            "Api-Key": this.apiKey,
          };
        }
        throw new Unauthorized("Please add apiKey into config.");
      }
      case "OAuth": {
        let idToken = this.jwtClient.getIdToken();
        if (!idToken) {
          throw new Unauthorized("Invalid session.");
        }
        if (this.jwtClient.isTokenExpiringSoon(idToken)) {
          await retry(async () => {
            if (!this.jwtClient.getRefreshInProgress()) {
              logger.info(
                "Token is expired or about to expire. Refreshing tokens...",
              );
              const oauthClient = new OAuth({
                clientId: this.clientId,
                redirectUri: this.redirectUri,
                authProvider: this.authProvider,
                storage: this.storage,
                env: this.env,
              });
              await oauthClient.refreshTokens();
              logger.info("Tokens refreshed successfully.");
              idToken = this.jwtClient.getIdToken();
            } else {
              logger.info("Refresh already in progress...");
              let idToken = this.jwtClient.getIdToken();
              if (!idToken) {
                throw new Unauthorized("Invalid session.");
              }
            }
          }, true);
        }
        return {
          Authorization: `Bearer ${idToken}`,
        };
      }
      // TODO: consolidate OAuth & Wallet flow with refresh token logic
      case "Wallet": {
        let idToken = this.jwtClient.getIdToken();
        if (!idToken) {
          throw new Unauthorized("Invalid session.");
        }
        if (this.jwtClient.isTokenExpiringSoon(idToken, 0)) {
          throw new Unauthorized("JWT is expired, please log in again.");
        }
        return {
          Authorization: `Bearer ${idToken}`,
        };
      }
      default:
        throw new Unauthorized(
          `Missing or unsupported auth type: ${this.authType}`,
        );
    }
  }

  public getAddress(): string {
    switch (this.authType) {
      case "OAuth":
      case "Wallet": {
        return this.jwtClient.getAddress();
      }
      default:
        return undefined;
    }
  }
}

<<<<<<< HEAD
export type AuthConfig = {
=======
export { EnokiClient };

export type AuthOptions = {
  authType?: AuthType;
>>>>>>> 345ba634
  env?: Env;
  storage?: Storage;
  wallet?: WalletConfig; // Wallet-based auth
  oauth?: OAuthConfig; // OAuth
  apiKey?: string; // Api key auth
};<|MERGE_RESOLUTION|>--- conflicted
+++ resolved
@@ -300,14 +300,9 @@
   }
 }
 
-<<<<<<< HEAD
+export { EnokiClient };
+
 export type AuthConfig = {
-=======
-export { EnokiClient };
-
-export type AuthOptions = {
-  authType?: AuthType;
->>>>>>> 345ba634
   env?: Env;
   storage?: Storage;
   wallet?: WalletConfig; // Wallet-based auth
