--- conflicted
+++ resolved
@@ -2,12 +2,7 @@
 import { Unauthorized } from "../errors/unauthorized";
 import { logger } from "../logger";
 import { AuthProvider, AuthTokenProvider, AuthType, OAuthConfig, WalletConfig, WalletType } from "../types/auth";
-<<<<<<< HEAD
-import { Conflict } from "../errors/conflict";
-import { Ed25519Keypair } from '@mysten/sui/keypairs/ed25519';
-=======
 import { Ed25519Keypair } from "@mysten/sui/keypairs/ed25519";
->>>>>>> 60d79f0f
 import { OAuth } from "./oauth";
 import AkordApi from "../api/akord-api";
 import { Env } from "../types/env";
