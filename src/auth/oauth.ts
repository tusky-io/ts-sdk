import { Ed25519Keypair } from '@mysten/sui/keypairs/ed25519';
import EnokiClient from './enoki';
import { AuthProvider, OAuthConfig } from '../types/auth';
import { BadRequest } from '../errors/bad-request';
import { logger } from '../logger';
import AkordApi from '../api/akord-api';
import { Unauthorized } from '../errors/unauthorized';
import { DEFAULT_STORAGE, JWTClient } from './jwt';
<<<<<<< HEAD
=======
import { Env } from '../env';
>>>>>>> 41e1dc69

export const AuthProviderConfig = {
  "Google": {
    "CLIENT_ID": "52977920067-5hf88uveake073ent9s5snn0d8kfrf0t.apps.googleusercontent.com",
    "AUTH_URL": "https://accounts.google.com/o/oauth2/v2/auth",
  },
  "Facebook": {
    "CLIENT_ID": "1030800888399080",
    "AUTH_URL": "https://www.facebook.com/v11.0/dialog/oauth",
  },
  "Twitch": {
    "CLIENT_ID": "g924m6acqg8w9gw9hxstdl5q2uugup",
    "AUTH_URL": "https://id.twitch.tv/oauth2/authorize",
  },
  // TODO: configure Apple
  // "Apple": {
  //   "CLIENT_ID": "",
  //   "AUTH_URL": "https://appleid.apple.com/auth/authorize",
  // }
}

class OAuth {
  private env: Env;

  private clientId: string;
  private redirectUri: string;
  private authProvider: AuthProvider;

  private jwtClient: JWTClient;

  private storage: Storage;

  constructor(config: OAuthConfig) {
    if (!config.authProvider) {
      throw new BadRequest("Missing auth provider, please provide in the OAuth config.");
    }
    if (!AuthProviderConfig[config.authProvider]) {
      throw new BadRequest("Unsupported authProvider, valid providers: " + Object.keys(AuthProviderConfig).join(', '));
    }
    if (!config.redirectUri) {
      throw new BadRequest("Missing redirect uri, please provide your app auth callback URL.");
    }
    this.env = config.env;
    this.redirectUri = config.redirectUri;
    this.authProvider = config.authProvider;
    this.clientId = config.clientId || AuthProviderConfig[this.authProvider].CLIENT_ID;
    this.storage = config.storage || DEFAULT_STORAGE;
<<<<<<< HEAD
    this.jwtClient = new JWTClient({ storage: this.storage });
=======
    this.jwtClient = new JWTClient({ storage: this.storage, env: this.env });
>>>>>>> 41e1dc69
  }

  // redirect to OAuth provider's authorization URL
  async initOAuthFlow() {
    const oauthUrl = await this.createAuthorizationUrl();
    window.location.href = oauthUrl;
  }

  // handle callback, extract authorization code from URL & exchange it for tokens
  async handleOAuthCallback(): Promise<{ address: string }> {
    const queryString = window.location.search;
    const urlParams = new URLSearchParams(queryString);
    const code = urlParams.get('code');

    if (code) {
      logger.info('Authorization Code:' + code);
      // exchange the authorization code for tokens
      await this.exchangeCodeForTokens(code);

      const enokiClient = new EnokiClient({ apiKey: "enoki_public_ab093e91616fc8fe6125017946ea2548" });

      const { address } = await enokiClient.getZkLogin(this.jwtClient.getIdToken());
      return { address };
    } else {
      throw new Error('Authorization code not found.');
    }
  }

  async exchangeCodeForTokens(code: string) {
    try {
      const { idToken, accessToken, refreshToken } = await new AkordApi({ debug: true, logToFile: true, env: this.env }).generateJWT({
        authProvider: this.authProvider,
        grantType: "code",
        redirectUri: this.redirectUri,
        authCode: code
      });

      this.jwtClient.setAccessToken(accessToken);
      this.jwtClient.setRefreshToken(refreshToken);
      this.jwtClient.setIdToken(idToken);
    } catch (error) {
      logger.error(error);
    }
  }

  async createAuthorizationUrl() {
    // generate ephemeral key pair
    const ephemeralKeyPair = new Ed25519Keypair();

    const enokiClient = new EnokiClient({ apiKey: "enoki_public_ab093e91616fc8fe6125017946ea2548" });

    const createZkLoginResponse = await enokiClient.createZkLoginNonce(ephemeralKeyPair);

    const params = new URLSearchParams({
      nonce: createZkLoginResponse.nonce,
      client_id: AuthProviderConfig[this.authProvider].CLIENT_ID,
      redirect_uri: this.redirectUri,
      response_type: "code",
      scope: "openid",
      access_type: "offline",
      prompt: "consent"
    });

    const oauthUrl = `${AuthProviderConfig[this.authProvider].AUTH_URL}?${params}`;
    return oauthUrl;
  }

  async refreshTokens(): Promise<void> {
    try {
      const refreshToken = this.jwtClient.getRefreshToken();
      if (!refreshToken) {
        throw new Unauthorized("Session expired. Please login again.");
      }

      const { idToken, accessToken } = await new AkordApi({ debug: true, logToFile: true }).generateJWT({
        authProvider: this.authProvider,
        grantType: "refreshToken",
        refreshToken: refreshToken
      });

      this.jwtClient.setAccessToken(accessToken);
      this.jwtClient.setIdToken(idToken);

    } catch (error) {
      throw new Error(`Failed to refresh tokens: ${error}`);
    }
  };
}

export {
  OAuth
}<|MERGE_RESOLUTION|>--- conflicted
+++ resolved
@@ -6,10 +6,7 @@
 import AkordApi from '../api/akord-api';
 import { Unauthorized } from '../errors/unauthorized';
 import { DEFAULT_STORAGE, JWTClient } from './jwt';
-<<<<<<< HEAD
-=======
 import { Env } from '../env';
->>>>>>> 41e1dc69
 
 export const AuthProviderConfig = {
   "Google": {
@@ -57,11 +54,7 @@
     this.authProvider = config.authProvider;
     this.clientId = config.clientId || AuthProviderConfig[this.authProvider].CLIENT_ID;
     this.storage = config.storage || DEFAULT_STORAGE;
-<<<<<<< HEAD
-    this.jwtClient = new JWTClient({ storage: this.storage });
-=======
     this.jwtClient = new JWTClient({ storage: this.storage, env: this.env });
->>>>>>> 41e1dc69
   }
 
   // redirect to OAuth provider's authorization URL
